--- conflicted
+++ resolved
@@ -366,7 +366,7 @@
 
 ;;; IOTA count [start step] (start start+step ... start+(count-1)*step)
 
-;; Reweitten in C
+;; Rewritten in C
 ;; (define (iota count :optional (start 0) (step 1))
 ;;   (check-arg integer? count iota)
 ;;   (check-arg number? start iota)
@@ -637,7 +637,7 @@
 ;;           (lp (cdr lag) (cdr lead))
 ;;           (begin (set-cdr! lag '())
 ;;              lis)))
-
+;;
 ;;     '())))  ; Special case dropping everything -- no cons to side-effect.
 
 ;(define (list-ref lis i) (car (drop lis i)))   ; R4RS
@@ -968,7 +968,7 @@
 ;;     (receive (cars+ans cdrs) (%cars+cdrs+ lists ans)
 ;;       (if (null? cars+ans) ans ; Done.
 ;;           (lp cdrs (apply kons cars+ans)))))
-
+;;
 ;;       (let lp ((lis lis1) (ans knil))           ; Fast path
 ;;     (if (null-list? lis) ans
 ;;         (lp (cdr lis) (kons (car lis) ans))))))
@@ -1803,12 +1803,8 @@
 (redefine make-list)
 (redefine assoc)
 (redefine member)
-
-<<<<<<< HEAD
 (redefine fold)
 (redefine reduce)
-=======
->>>>>>> 2d7ee6b9
 
 ;; Not R7RS, but also moved to STklos core:
 (redefine last-pair)
