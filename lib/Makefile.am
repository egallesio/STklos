--- conflicted
+++ resolved
@@ -96,12 +96,6 @@
           srfi-94.stk         \
           srfi-96.stk         \
           srfi-100.stk        \
-<<<<<<< HEAD
-          srfi-130.stk        \
-=======
-          srfi-117.stk        \
-          srfi-129.stk        \
->>>>>>> d99f085e
           srfi-134.stk        \
           srfi-137.stk        \
           srfi-151.stk        \
@@ -145,12 +139,6 @@
           srfi-94.ostk          \
           srfi-96.ostk          \
           srfi-100.ostk         \
-<<<<<<< HEAD
-          srfi-130.ostk         \
-=======
-          srfi-117.ostk         \
-          srfi-129.ostk         \
->>>>>>> d99f085e
           srfi-134.ostk         \
           srfi-137.ostk         \
           srfi-151.ostk         \
