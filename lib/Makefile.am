# Makefile for STklos lib
#
#
# Copyright © 2000-2021 Erick Gallesio - I3S-CNRS/ESSI <eg@unice.fr>
#
# This program is free software; you can redistribute it and/or modify
# it under the terms of the GNU General Public License as published by
# the Free Software Foundation; either version 2 of the License, or
# (at your option) any later version.
#
# This program is distributed in the hope that it will be useful,
# but WITHOUT ANY WARRANTY; without even the implied warranty of
# MERCHANTABILITY or FITNESS FOR A PARTICULAR PURPOSE.  See the
# GNU General Public License for more details.
#
# You should have received a copy of the GNU General Public License
# along with this program; if not, write to the Free Software
# Foundation, Inc., 59 Temple Place - Suite 330, Boston, MA 02111-1307,
# USA.
#
#           Author: Erick Gallesio [eg@unice.fr]
#    Creation date: 11-Apr-2000 10:30 (eg)
# Last file update: 25-Nov-2021 17:09 (eg)

SUBDIRS = Match.d SILex.d Lalr.d ScmPkg.d   \
	      scheme srfi                       \
<<<<<<< HEAD
		  srfi-133
=======
		  srfi-144
>>>>>>> 16d4bf88

COMP ?= ../utils/tmpcomp
STKLOS_BINARY ?= ../src/stklos
STKLOS_FLAGS   = --no-init-file --case-sensitive

scheme_BOOT = assembler.stk \
          bb.stk            \
          bonus.stk         \
          boot.stk          \
          callcc.stk        \
          compiler.stk      \
          computils.stk     \
          date.stk          \
          equiv.stk         \
          expand.pp         \
          ffi.stk           \
          library.stk       \
          load.stk          \
          logical.stk       \
          mbe.stk           \
          module.stk        \
          object.stk        \
          obsolete.stk      \
          peephole.stk      \
          process.stk       \
          r5rs.stk          \
          r7rs.stk          \
          regexp.stk        \
          readline.stk      \
          repl.stk          \
          repl-readline.stk \
          runtime.stk       \
          srfis-data.scm    \
          srfi-0.stk        \
          str.stk           \
          struct.stk        \
          thread.stk

scheme_extra = STklos.init

SRC_STK = bigloo-support.stk  \
          bigmatch.stk        \
          compfile.stk        \
          describe.stk        \
          env.stk             \
          expand.ss           \
          full-syntax.stk     \
          full-conditions.stk \
          getopt.stk          \
          help.stk            \
          http.stk            \
          lex-rt.stk          \
          make-C-boot.stk     \
          pretty-print.stk    \
          recette.stk         \
          slib.stk            \
          streams-primitive.stk \
          streams-derived.stk \
          srfi-35.stk         \
          srfi-36.stk         \
          srfi-37.stk         \
          srfi-41.stk         \
          srfi-48.stk         \
          srfi-51.stk         \
          srfi-54.stk         \
          srfi-59.stk         \
          srfi-61.stk         \
          srfi-69.stk         \
          srfi-70.stk         \
          srfi-89.stk         \
          srfi-94.stk         \
          srfi-96.stk         \
          srfi-100.stk        \
          srfi-113.stk        \
          srfi-117.stk        \
          srfi-127.stk        \
          srfi-128.stk        \
          srfi-129.stk        \
          srfi-130.stk        \
          srfi-134.stk        \
          srfi-135.stk        \
          srfi-137.stk        \
          srfi-151.stk        \
          srfi-156.stk        \
          srfi-158.stk        \
          srfi-161.stk        \
          srfi-171.stk        \
          srfi-185.stk        \
          srfi-190.stk        \
          srfi-207.stk        \
          srfi-216.stk        \
          srfi-217.stk        \
          trie.stk            \
          tar.stk             \
          trace.stk


scheme_OBJS = compfile.ostk     \
          bigmatch.ostk         \
          full-syntax.ostk      \
          full-conditions.ostk  \
          describe.ostk         \
          env.ostk              \
          getopt.ostk           \
          help.ostk             \
          http.ostk             \
          lex-rt.ostk           \
          pretty-print.ostk     \
          recette.ostk          \
          slib.ostk             \
          streams-primitive.ostk \
          streams-derived.ostk   \
          srfi-35.ostk          \
          srfi-36.ostk          \
          srfi-37.ostk          \
          srfi-41.ostk          \
          srfi-48.ostk          \
          srfi-51.ostk          \
          srfi-54.ostk          \
          srfi-59.ostk          \
          srfi-61.ostk          \
          srfi-69.ostk          \
          srfi-70.ostk          \
          srfi-89.ostk          \
          srfi-94.ostk          \
          srfi-96.ostk          \
          srfi-100.ostk         \
          srfi-113.ostk         \
          srfi-117.ostk         \
          srfi-127.ostk         \
          srfi-128.ostk         \
          srfi-129.ostk         \
          srfi-130.ostk         \
          srfi-134.ostk         \
          srfi-135.ostk         \
          srfi-137.ostk         \
          srfi-151.ostk         \
          srfi-156.ostk         \
          srfi-158.ostk         \
          srfi-161.ostk         \
          srfi-171.ostk         \
          srfi-185.ostk         \
          srfi-190.ostk         \
          srfi-207.ostk         \
          srfi-216.ostk         \
          srfi-217.ostk         \
          trie.ostk             \
          tar.ostk              \
          trace.ostk


DOCDB       = DOCDB
BASEDIR     = ..


#======================================================================
schemedir       = $(prefix)/share/@PACKAGE@/@VERSION@
schemelibdir    = $(prefix)/lib/@PACKAGE@/@VERSION@
scheme_DATA     = $(scheme_extra) $(scheme_OBJS)
schemelib_DATA  = $(scheme_SOLIBS)
scheme_sources  = $(scheme_BOOT) $(scheme_extra) $(SRC_STK) $(SRC_C)
#======================================================================

SUFFIXES = .stk .ostk .scm .c
.stk.ostk:
	$(COMP) -o $*.ostk $*.stk

.scm.ostk:
	$(COMP) -o $*.ostk $*.scm

.c.@SH_SUFFIX@ :
	@CC@ @CFLAGS@ @STKCFLAGS@ @SH_COMP_FLAGS@ -I../src @GCINC@ \
	-c -o $*.o $*.c
	@SH_LOADER@ @SH_LOAD_FLAGS@  $*.@SH_SUFFIX@ $*.o @DLLIBS@
	/bin/rm -f $*.o

#======================================================================

all-recursive: boot generate-git-info compfile.ostk

boot:	../src/boot.img

generate-git-info:
	@(cd ../src; ../utils/generate-git-info && $(MAKE) all)

#install-exec-hook:
#	mkdir -p $(DESTDIR)$(schemelibdir)
#	install $(scheme_SOLIBS) $(DESTDIR)$(schemelibdir)

../src/boot.img: $(scheme_BOOT)
	@echo "*** Boot 0"; \
	(export STKLOS_BUILDING=1; \
	$(STKLOS_BINARY) $(STKLOS_FLAGS) -b ../src/boot.img -f bb.stk boot.img0 instr0)
	@echo "*** Boot 1"; \
	(export STKLOS_BUILDING=1; \
	$(STKLOS_BINARY) $(STKLOS_FLAGS) -b ./boot.img0     -f bb.stk boot.img1 instr1)
	@echo "*** Boot 2"; \
	(export STKLOS_BUILDING=1; \
	$(STKLOS_BINARY) $(STKLOS_FLAGS) -b ./boot.img1    -f bb.stk boot.img2 instr2)
	@echo "*** Boot 3"; \
	(export STKLOS_BUILDING=1; \
	$(STKLOS_BINARY) $(STKLOS_FLAGS) -b ./boot.img2     -f bb.stk boot.img3 instr3)
	@if cmp ./boot.img2 ./boot.img3 ;then 				\
	   echo "*** New boot file created";  				\
	   cp ../src/boot.img ../src/boot.keep;				\
	   cp ./boot.img3 ../src/boot.img;    				\
	   cp ./instr3    ../src/vm-instr.h;  				\
	   echo "*** Create new boot.c";				\
	   (export STKLOS_BUILDING=1;					\
	    $(STKLOS_BINARY) $(STKLOS_FLAGS) -b ../src/boot.img  	\
		-f make-C-boot.stk -- boot.img3 ../src/boot.c);		\
	   echo "*** Recompile STklos";					\
	   (cd ../src; $(MAKE) stklos);					\
	   echo "*** Cleaning useless images";				\
	   /bin/rm boot.img[0-3] instr[0-3];  				\
	else 								\
	   echo "*** Boot file creation failed"; 			\
	   exit 1; 							\
	fi;

# Installation of *.stk files
install-sources:
	@for i in $(SUBDIRS) ;do \
	   (cd $$i; $(MAKE) install-sources)\
	done
	cp $(SRC_STK) $(scheme_BOOT) $(DESTDIR)/$(schemedir)


# Explicit some dependencies here to avoid some warnings when compiling files
$(SCHEME_OBJS): ../src/boot.img
compfile.ostk: getopt.ostk
ffi.ostk: bigmatch.ostk
full-conditions: srfi-35.ostk srfi-36.ostk
recette.ostk: pretty-print.ostk
# srfi-66.ostk: srfi-4.ostk
slib.ostk: slib.stk STklos.init
srfi-41.ostk: streams-derived.ostk streams-primitive.ostk
streams-derived.ostk: streams-primitive.ostk
srfi-113.ostk: srfi-128.ostk
srfi-134.ostk: srfi-158.ostk
srfi-217.ostk: trie.ostk


#
# SRFIs support
#
# If ./srfis.stk we must rebuild
#     - srfis-data.scm (used by SRFI0 and features)
srfis-data.scm: srfis.stk
	$(STKLOS_BINARY) -q -l srfis.stk \
	                 -f ../utils/update-srfi-list.stk \
                     -- --internal > $@
	(cd ..; $(MAKE) SUPPORTED-SRFIS)

doc: $(DOCDB)
	@for i in $(SUBDIRS) ;do \
	   (cd $$i; $(MAKE) doc)\
	done


$(DOCDB): $(scheme_sources)
	$(STKLOS_BINARY) -q -c -b ../src/boot.img -f ../doc/extract-doc \
	$(scheme_sources) > $(DOCDB)

clean:
	/bin/rm -f $(scheme_OBJS) $(scheme_SOLIBS) ./srfis-data.scm
	@for i in $(SUBDIRS) ;do \
	   (cd $$i; $(MAKE) clean)\
	done

distclean: clean
	/bin/rm -f Makefile
	touch boot.stk
	@for i in $(SUBDIRS) ;do \
	   (cd $$i; $(MAKE) distclean)\
	done

uninstall-hook:
	(cd $(schemedir) && rm -f $(DOCDB) $(scheme_sources))
	rmdir $(schemedir) $(schemelibdir) || true


# Local Variables:
# tab-width: 4
# End:<|MERGE_RESOLUTION|>--- conflicted
+++ resolved
@@ -24,11 +24,6 @@
 
 SUBDIRS = Match.d SILex.d Lalr.d ScmPkg.d   \
 	      scheme srfi                       \
-<<<<<<< HEAD
-		  srfi-133
-=======
-		  srfi-144
->>>>>>> 16d4bf88
 
 COMP ?= ../utils/tmpcomp
 STKLOS_BINARY ?= ../src/stklos
