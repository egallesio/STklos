--- conflicted
+++ resolved
@@ -20,11 +20,10 @@
 #
 #           Author: Erick Gallesio [eg@unice.fr]
 #    Creation date: 11-Apr-2000 10:30 (eg)
-# Last file update: 25-Nov-2021 17:09 (eg)
-
-SUBDIRS = Match.d SILex.d Lalr.d ScmPkg.d   \
-	      scheme srfi                       \
-
+# Last file update:  8-Dec-2021 15:14 (eg)
+
+SUBDIRS = Match.d SILex.d Lalr.d ScmPkg.d \
+          scheme srfi
 COMP ?= ../utils/tmpcomp
 STKLOS_BINARY ?= ../src/stklos
 STKLOS_FLAGS   = --no-init-file --case-sensitive
@@ -98,11 +97,6 @@
           srfi-96.stk         \
           srfi-100.stk        \
           srfi-117.stk        \
-<<<<<<< HEAD
-          srfi-128.stk        \
-=======
-          srfi-127.stk        \
->>>>>>> 34d7698a
           srfi-129.stk        \
           srfi-130.stk        \
           srfi-134.stk        \
@@ -153,11 +147,6 @@
           srfi-96.ostk          \
           srfi-100.ostk         \
           srfi-117.ostk         \
-<<<<<<< HEAD
-          srfi-128.ostk         \
-=======
-          srfi-127.ostk         \
->>>>>>> 34d7698a
           srfi-129.ostk         \
           srfi-130.ostk         \
           srfi-134.ostk         \
@@ -264,6 +253,7 @@
 slib.ostk: slib.stk STklos.init
 srfi-41.ostk: streams-derived.ostk streams-primitive.ostk
 streams-derived.ostk: streams-primitive.ostk
+srfi-113.ostk: srfi-128.ostk
 srfi-134.ostk: srfi-158.ostk
 srfi-217.ostk: trie.ostk
 
