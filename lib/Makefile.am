--- conflicted
+++ resolved
@@ -20,7 +20,7 @@
 #
 #           Author: Erick Gallesio [eg@unice.fr]
 #    Creation date: 11-Apr-2000 10:30 (eg)
-# Last file update:  8-Dec-2021 15:14 (eg)
+# Last file update:  8-Dec-2021 16:11 (eg)
 
 SUBDIRS = Match.d SILex.d Lalr.d ScmPkg.d \
           scheme srfi
@@ -106,15 +106,9 @@
           srfi-156.stk        \
           srfi-158.stk        \
           srfi-171.stk        \
-<<<<<<< HEAD
-          srfi-185.stk        \
-=======
-          srfi-180.stk        \
->>>>>>> 8b3197ab
           srfi-190.stk        \
           srfi-207.stk        \
           srfi-216.stk        \
-          srfi-217.stk        \
           trie.stk            \
           tar.stk             \
           trace.stk
@@ -160,15 +154,9 @@
           srfi-156.ostk         \
           srfi-158.ostk         \
           srfi-171.ostk         \
-<<<<<<< HEAD
-          srfi-185.ostk         \
-=======
-          srfi-180.ostk         \
->>>>>>> 8b3197ab
           srfi-190.ostk         \
           srfi-207.ostk         \
           srfi-216.ostk         \
-          srfi-217.ostk         \
           trie.ostk             \
           tar.ostk              \
           trace.ostk
@@ -261,7 +249,6 @@
 slib.ostk: slib.stk STklos.init
 srfi-41.ostk: streams-derived.ostk streams-primitive.ostk
 streams-derived.ostk: streams-primitive.ostk
-srfi-113.ostk: srfi-128.ostk
 srfi-134.ostk: srfi-158.ostk
 srfi-217.ostk: trie.ostk
 
