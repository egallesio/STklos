# Makefile for STklos lib
#
#
# Copyright © 2000-2021 Erick Gallesio - I3S-CNRS/ESSI <eg@unice.fr>
#
# This program is free software; you can redistribute it and/or modify
# it under the terms of the GNU General Public License as published by
# the Free Software Foundation; either version 2 of the License, or
# (at your option) any later version.
#
# This program is distributed in the hope that it will be useful,
# but WITHOUT ANY WARRANTY; without even the implied warranty of
# MERCHANTABILITY or FITNESS FOR A PARTICULAR PURPOSE.  See the
# GNU General Public License for more details.
#
# You should have received a copy of the GNU General Public License
# along with this program; if not, write to the Free Software
# Foundation, Inc., 59 Temple Place - Suite 330, Boston, MA 02111-1307,
# USA.
#
#           Author: Erick Gallesio [eg@unice.fr]
#    Creation date: 11-Apr-2000 10:30 (eg)
# Last file update: 10-Dec-2021 20:05 (eg)

SUBDIRS = Match.d SILex.d Lalr.d ScmPkg.d \
          scheme srfi
COMP ?= ../utils/tmpcomp
STKLOS_BINARY ?= ../src/stklos
STKLOS_FLAGS   = --no-init-file --case-sensitive

scheme_BOOT = assembler.stk \
          bb.stk            \
          bonus.stk         \
          boot.stk          \
          callcc.stk        \
          compiler.stk      \
          computils.stk     \
          date.stk          \
          equiv.stk         \
          expand.pp         \
          ffi.stk           \
          library.stk       \
          load.stk          \
          logical.stk       \
          mbe.stk           \
          module.stk        \
          object.stk        \
          obsolete.stk      \
          peephole.stk      \
          process.stk       \
          r5rs.stk          \
          r7rs.stk          \
          regexp.stk        \
          readline.stk      \
          repl.stk          \
          repl-readline.stk \
          runtime.stk       \
          srfis-data.scm    \
          srfi-0.stk        \
          str.stk           \
          struct.stk        \
          thread.stk

scheme_extra = STklos.init

SRC_STK = bigloo-support.stk  \
          bigmatch.stk        \
          compfile.stk        \
          describe.stk        \
          env.stk             \
          expand.ss           \
          full-syntax.stk     \
          full-conditions.stk \
          getopt.stk          \
          help.stk            \
          http.stk            \
          lex-rt.stk          \
          make-C-boot.stk     \
          pretty-print.stk    \
          recette.stk         \
          slib.stk            \
          streams-primitive.stk \
          streams-derived.stk \
          srfi-35.stk         \
          srfi-36.stk         \
          srfi-37.stk         \
          srfi-41.stk         \
          srfi-48.stk         \
          srfi-51.stk         \
          srfi-54.stk         \
          srfi-59.stk         \
          srfi-61.stk         \
          srfi-69.stk         \
          srfi-70.stk         \
          srfi-89.stk         \
          srfi-94.stk         \
          srfi-96.stk         \
          srfi-100.stk        \
<<<<<<< HEAD
          srfi-129.stk        \
=======
          srfi-117.stk        \
          srfi-127.stk        \
          srfi-128.stk        \
>>>>>>> 95b300d4
          srfi-130.stk        \
          srfi-134.stk        \
          srfi-137.stk        \
          srfi-151.stk        \
          srfi-156.stk        \
          srfi-158.stk        \
          srfi-171.stk        \
          srfi-190.stk        \
          srfi-207.stk        \
          srfi-217.stk        \
          trie.stk            \
          tar.stk             \
          trace.stk


scheme_OBJS = compfile.ostk     \
          bigmatch.ostk         \
          full-syntax.ostk      \
          full-conditions.ostk  \
          describe.ostk         \
          env.ostk              \
          getopt.ostk           \
          help.ostk             \
          http.ostk             \
          lex-rt.ostk           \
          pretty-print.ostk     \
          recette.ostk          \
          slib.ostk             \
          streams-primitive.ostk \
          streams-derived.ostk   \
          srfi-35.ostk          \
          srfi-36.ostk          \
          srfi-37.ostk          \
          srfi-41.ostk          \
          srfi-48.ostk          \
          srfi-51.ostk          \
          srfi-54.ostk          \
          srfi-59.ostk          \
          srfi-61.ostk          \
          srfi-69.ostk          \
          srfi-70.ostk          \
          srfi-89.ostk          \
          srfi-94.ostk          \
          srfi-96.ostk          \
          srfi-100.ostk         \
<<<<<<< HEAD
          srfi-129.ostk         \
=======
          srfi-117.ostk         \
          srfi-127.ostk         \
          srfi-128.ostk         \
>>>>>>> 95b300d4
          srfi-130.ostk         \
          srfi-134.ostk         \
          srfi-137.ostk         \
          srfi-151.ostk         \
          srfi-156.ostk         \
          srfi-158.ostk         \
          srfi-171.ostk         \
          srfi-190.ostk         \
          srfi-207.ostk         \
          srfi-217.ostk         \
          trie.ostk             \
          tar.ostk              \
          trace.ostk


DOCDB       = DOCDB
BASEDIR     = ..


#======================================================================
schemedir       = $(prefix)/share/@PACKAGE@/@VERSION@
schemelibdir    = $(prefix)/lib/@PACKAGE@/@VERSION@
scheme_DATA     = $(scheme_extra) $(scheme_OBJS)
schemelib_DATA  = $(scheme_SOLIBS)
scheme_sources  = $(scheme_BOOT) $(scheme_extra) $(SRC_STK) $(SRC_C)
#======================================================================

SUFFIXES = .stk .ostk .scm .c
.stk.ostk:
	$(COMP) -o $*.ostk $*.stk

.scm.ostk:
	$(COMP) -o $*.ostk $*.scm

.c.@SH_SUFFIX@ :
	@CC@ @CFLAGS@ @STKCFLAGS@ @SH_COMP_FLAGS@ -I../src @GCINC@ \
	-c -o $*.o $*.c
	@SH_LOADER@ @SH_LOAD_FLAGS@  $*.@SH_SUFFIX@ $*.o @DLLIBS@
	/bin/rm -f $*.o

#======================================================================

all-recursive: boot generate-git-info compfile.ostk

boot:	../src/boot.img

generate-git-info:
	@(cd ../src; ../utils/generate-git-info && $(MAKE) all)

#install-exec-hook:
#	mkdir -p $(DESTDIR)$(schemelibdir)
#	install $(scheme_SOLIBS) $(DESTDIR)$(schemelibdir)

../src/boot.img: $(scheme_BOOT)
	@echo "*** Boot 0"; \
	(export STKLOS_BUILDING=1; \
	$(STKLOS_BINARY) $(STKLOS_FLAGS) -b ../src/boot.img -f bb.stk boot.img0 instr0)
	@echo "*** Boot 1"; \
	(export STKLOS_BUILDING=1; \
	$(STKLOS_BINARY) $(STKLOS_FLAGS) -b ./boot.img0     -f bb.stk boot.img1 instr1)
	@echo "*** Boot 2"; \
	(export STKLOS_BUILDING=1; \
	$(STKLOS_BINARY) $(STKLOS_FLAGS) -b ./boot.img1    -f bb.stk boot.img2 instr2)
	@echo "*** Boot 3"; \
	(export STKLOS_BUILDING=1; \
	$(STKLOS_BINARY) $(STKLOS_FLAGS) -b ./boot.img2     -f bb.stk boot.img3 instr3)
	@if cmp ./boot.img2 ./boot.img3 ;then 				\
	   echo "*** New boot file created";  				\
	   cp ../src/boot.img ../src/boot.keep;				\
	   cp ./boot.img3 ../src/boot.img;    				\
	   cp ./instr3    ../src/vm-instr.h;  				\
	   echo "*** Create new boot.c";				\
	   (export STKLOS_BUILDING=1;					\
	    $(STKLOS_BINARY) $(STKLOS_FLAGS) -b ../src/boot.img  	\
		-f make-C-boot.stk -- boot.img3 ../src/boot.c);		\
	   echo "*** Recompile STklos";					\
	   (cd ../src; $(MAKE) stklos);					\
	   echo "*** Cleaning useless images";				\
	   /bin/rm boot.img[0-3] instr[0-3];  				\
	else 								\
	   echo "*** Boot file creation failed"; 			\
	   exit 1; 							\
	fi;

# Installation of *.stk files
install-sources:
	@for i in $(SUBDIRS) ;do \
	   (cd $$i; $(MAKE) install-sources)\
	done
	cp $(SRC_STK) $(scheme_BOOT) $(DESTDIR)/$(schemedir)


# Explicit some dependencies here to avoid some warnings when compiling files
$(SCHEME_OBJS): ../src/boot.img
compfile.ostk: getopt.ostk
ffi.ostk: bigmatch.ostk
full-conditions: srfi-35.ostk srfi-36.ostk
recette.ostk: pretty-print.ostk
# srfi-66.ostk: srfi-4.ostk
slib.ostk: slib.stk STklos.init
srfi-41.ostk: streams-derived.ostk streams-primitive.ostk
streams-derived.ostk: streams-primitive.ostk
srfi-134.ostk: srfi-158.ostk
srfi-217.ostk: trie.ostk


#
# SRFIs support
#
# If ./srfis.stk we must rebuild
#     - srfis-data.scm (used by SRFI0 and features)
srfis-data.scm: srfis.stk
	$(STKLOS_BINARY) -q -l srfis.stk \
	                 -f ../utils/update-srfi-list.stk \
                     -- --internal > $@
	(cd ..; $(MAKE) SUPPORTED-SRFIS)

doc: $(DOCDB)
	@for i in $(SUBDIRS) ;do \
	   (cd $$i; $(MAKE) doc)\
	done


$(DOCDB): $(scheme_sources)
	$(STKLOS_BINARY) -q -c -b ../src/boot.img -f ../doc/extract-doc \
	$(scheme_sources) > $(DOCDB)

clean:
	/bin/rm -f $(scheme_OBJS) $(scheme_SOLIBS) ./srfis-data.scm
	@for i in $(SUBDIRS) ;do \
	   (cd $$i; $(MAKE) clean)\
	done

distclean: clean
	/bin/rm -f Makefile
	touch boot.stk
	@for i in $(SUBDIRS) ;do \
	   (cd $$i; $(MAKE) distclean)\
	done

uninstall-hook:
	(cd $(schemedir) && rm -f $(DOCDB) $(scheme_sources))
	rmdir $(schemedir) $(schemelibdir) || true


# Local Variables:
# tab-width: 4
# End:<|MERGE_RESOLUTION|>--- conflicted
+++ resolved
@@ -96,13 +96,6 @@
           srfi-94.stk         \
           srfi-96.stk         \
           srfi-100.stk        \
-<<<<<<< HEAD
-          srfi-129.stk        \
-=======
-          srfi-117.stk        \
-          srfi-127.stk        \
-          srfi-128.stk        \
->>>>>>> 95b300d4
           srfi-130.stk        \
           srfi-134.stk        \
           srfi-137.stk        \
@@ -112,7 +105,6 @@
           srfi-171.stk        \
           srfi-190.stk        \
           srfi-207.stk        \
-          srfi-217.stk        \
           trie.stk            \
           tar.stk             \
           trace.stk
@@ -148,13 +140,6 @@
           srfi-94.ostk          \
           srfi-96.ostk          \
           srfi-100.ostk         \
-<<<<<<< HEAD
-          srfi-129.ostk         \
-=======
-          srfi-117.ostk         \
-          srfi-127.ostk         \
-          srfi-128.ostk         \
->>>>>>> 95b300d4
           srfi-130.ostk         \
           srfi-134.ostk         \
           srfi-137.ostk         \
@@ -164,7 +149,6 @@
           srfi-171.ostk         \
           srfi-190.ostk         \
           srfi-207.ostk         \
-          srfi-217.ostk         \
           trie.ostk             \
           tar.ostk              \
           trace.ostk
