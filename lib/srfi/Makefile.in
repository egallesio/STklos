--- conflicted
+++ resolved
@@ -35,7 +35,7 @@
 #
 #           Author: Erick Gallesio [eg@unice.fr]
 #    Creation date:  8-Oct-2021 11:54 (eg)
-# Last file update:  9-Dec-2021 14:24 (eg)
+# Last file update:  9-Dec-2021 14:23 (eg)
 
 #======================================================================
 
@@ -368,11 +368,8 @@
             60.stk  \
             64.stk  \
             66.stk  \
-<<<<<<< HEAD
             69.stk  \
-=======
             70.stk  \
->>>>>>> a83970b2
             74.stk  \
             88.stk  \
             111.stk \
@@ -423,11 +420,8 @@
             60.ostk  \
             64.ostk  \
             66.ostk  \
-<<<<<<< HEAD
             69.ostk  \
-=======
             70.ostk  \
->>>>>>> a83970b2
             74.ostk  \
             88.ostk  \
             111.ostk \
@@ -453,7 +447,6 @@
             215.ostk \
             216.ostk \
             223.ostk
-
 
 
 #
