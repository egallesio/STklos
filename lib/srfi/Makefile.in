--- conflicted
+++ resolved
@@ -374,13 +374,10 @@
             141.stk \
             161.stk \
             170.stk \
-<<<<<<< HEAD
             173.stk \
             174.stk \
             180.stk \
-=======
             185.stk \
->>>>>>> 8b3197ab
             189.stk \
             195.stk \
             196.stk \
@@ -419,20 +416,16 @@
             141.ostk \
             161.ostk \
             170.ostk \
-<<<<<<< HEAD
             173.ostk \
             174.ostk \
             180.ostk \
-=======
             185.ostk \
->>>>>>> 8b3197ab
             189.ostk \
             195.ostk \
             196.ostk \
             208.ostk \
             214.ostk \
             215.ostk
-
 
 #
 # SRFIs written in C and Scheme
