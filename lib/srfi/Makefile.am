# Makefile for the R7RS SRFI standard libraries
#
# Copyright © 2021 Erick Gallesio - I3S-CNRS/ESSI <eg@unice.fr>
#
# This program is free software; you can redistribute it and/or modify
# it under the terms of the GNU General Public License as published by
# the Free Software Foundation; either version 2 of the License, or
# (at your option) any later version.
#
# This program is distributed in the hope that it will be useful,
# but WITHOUT ANY WARRANTY; without even the implied warranty of
# MERCHANTABILITY or FITNESS FOR A PARTICULAR PURPOSE.  See the
# GNU General Public License for more details.
#
# You should have received a copy of the GNU General Public License
# along with this program; if not, write to the Free Software
# Foundation, Inc., 59 Temple Place - Suite 330, Boston, MA 02111-1307,
# USA.
#
#           Author: Erick Gallesio [eg@unice.fr]
#    Creation date:  8-Oct-2021 11:54 (eg)
# Last file update:  9-Dec-2021 14:24 (eg)

#======================================================================

COMP ?= ../../utils/tmpcomp
STKLOS_BINARY ?= ../../src/stklos
STKLOS_FLAGS   = --no-init-file --case-sensitive
SO = @SH_SUFFIX@

#
# SRFI written in Scheme
#
SRC_STK   = 1.stk   \
            2.stk   \
            4.stk   \
            5.stk   \
            6.stk   \
            7.stk   \
            8.stk   \
            9.stk   \
            10.stk  \
            11.stk  \
            13.stk  \
            14.stk  \
            16.stk  \
            17.stk  \
            18.stk  \
            22.stk  \
            23.stk  \
            26.stk  \
            28.stk  \
            29.stk  \
            31.stk  \
<<<<<<< HEAD
            37.stk  \
            54.stk  \
=======
            48.stk  \
>>>>>>> 85a9bbaf
            60.stk  \
            64.stk  \
            66.stk  \
            69.stk  \
            70.stk  \
            74.stk  \
            88.stk  \
            111.stk \
            113.stk \
            117.stk \
            118.stk \
            127.stk \
            128.stk \
            129.stk \
            130.stk \
            135.stk \
            141.stk \
            161.stk \
            173.stk \
            174.stk \
            180.stk \
            185.stk \
            189.stk \
            195.stk \
            196.stk \
            208.stk \
            214.stk \
            215.stk \
            216.stk \
            223.stk

SRC_OSTK =  1.ostk   \
            2.ostk   \
            4.ostk   \
            5.ostk   \
            6.ostk   \
            7.ostk   \
            8.ostk   \
            9.ostk   \
            10.ostk  \
            11.ostk  \
            13.ostk  \
            14.ostk  \
            16.ostk  \
            17.ostk  \
            18.ostk  \
            22.ostk  \
            23.ostk  \
            26.ostk  \
            28.ostk  \
            29.ostk  \
            31.ostk  \
<<<<<<< HEAD
            37.ostk  \
            54.ostk  \
=======
            48.ostk  \
>>>>>>> 85a9bbaf
            60.ostk  \
            64.ostk  \
            66.ostk  \
            69.ostk  \
            70.ostk  \
            74.ostk  \
            88.ostk  \
            111.ostk \
            117.ostk \
            118.ostk \
            113.ostk \
            127.ostk \
            128.ostk \
            129.ostk \
            130.ostk \
            135.ostk \
            141.ostk \
            161.ostk \
            173.ostk \
            174.ostk \
            180.ostk \
            185.ostk \
            189.ostk \
            195.ostk \
            196.ostk \
            208.ostk \
            214.ostk \
            215.ostk \
            216.ostk \
            223.ostk

#
# SRFIs written in C and Scheme
#

SRC_C     = 25.c     27.c     132.c     133.c      144.c      170.c      175.c
SRC_C_STK = 25.stk   27.stk   132.stk   133.stk    144.stk    170.stk    175.stk
SRC_SHOBJ = 25.$(SO) 27.$(SO) 132.$(SO) 133.$(SO)  144.$(SO)  170.$(SO)  175.$(SO)

srfi_OBJS = $(SRC_OSTK) $(SRC_SHOBJ)


DOCDB  = ../../DOCDB
BASEDIR= ../..
SOURCES= $(SRC_C) $(SRC_STK)

#======================================================================
srfidir       = $(prefix)/share/@PACKAGE@/@VERSION@/srfi
srfi_sources  = $(SRC_STK)
srfi_DATA     = $(srfi_OBJS)

#======================================================================
SUFFIXES = .stk .ostk .stk -incl.c .$(SO) .c

.stk.ostk:
	$(COMP) -o $*.ostk $*.stk

.stk-incl.c:
	$(COMP) -C -o $*-incl.c $*.stk

.c.$(SO) :
	@CC@ @CFLAGS@ @STKCFLAGS@ @SH_COMP_FLAGS@ -I../../src @GCINC@ @GMPINC@ \
	-c -o $*.o $*.c
	@SH_LOADER@ @SH_LOAD_FLAGS@  $*.$(SO) $*.o @DLLIBS@
	/bin/rm -f $*.o

#======================================================================

# Dependencies
13.ostk: 14.ostk
113.ostk:  128.ostk

25.$(SO):  25-incl.c  25.c
27.$(SO):  27-incl.c  27.c
132.$(SO): 132-incl.c 132.c
133.$(SO): 133-incl.c 133.c
144.$(SO): 144-incl.c 144.c
170.$(SO): 170-incl.c 170.c
175.$(SO): 175-incl.c 175.c

#======================================================================

install-sources:
	install $(srfi_sources) $(srfidir)

clean:
	rm -f $(srfi_OBJS) *-incl.c *~

distclean: clean
	/bin/rm -f Makefile

uninstall-hook:
	(cd $(srfidir); rm -f $(srfi_sources))
	rmdir $(srfidir) || true

doc:
	$(STKLOS_BINARY) $(STKLOS_FLAGS) -b ../../src/boot.img \
		-f ../../doc/extract-doc $(SOURCES) >> $(DOCDB)<|MERGE_RESOLUTION|>--- conflicted
+++ resolved
@@ -52,12 +52,9 @@
             28.stk  \
             29.stk  \
             31.stk  \
-<<<<<<< HEAD
             37.stk  \
+            48.stk  \
             54.stk  \
-=======
-            48.stk  \
->>>>>>> 85a9bbaf
             60.stk  \
             64.stk  \
             66.stk  \
@@ -110,12 +107,9 @@
             28.ostk  \
             29.ostk  \
             31.ostk  \
-<<<<<<< HEAD
             37.ostk  \
+            48.ostk  \
             54.ostk  \
-=======
-            48.ostk  \
->>>>>>> 85a9bbaf
             60.ostk  \
             64.ostk  \
             66.ostk  \
