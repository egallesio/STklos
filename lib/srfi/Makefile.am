--- conflicted
+++ resolved
@@ -59,16 +59,12 @@
             88.stk  \
             111.stk \
             113.stk \
-<<<<<<< HEAD
             117.stk \
-=======
             118.stk \
->>>>>>> ca6b2fc6
             127.stk \
             128.stk \
             141.stk \
             161.stk \
-            170.stk \
             173.stk \
             174.stk \
             180.stk \
@@ -110,13 +106,12 @@
             88.ostk  \
             111.ostk \
             117.ostk \
+            118.ostk \
             113.ostk \
-            118.ostk \
             127.ostk \
             128.ostk \
             141.ostk \
             161.ostk \
-            170.ostk \
             173.ostk \
             174.ostk \
             180.ostk \
