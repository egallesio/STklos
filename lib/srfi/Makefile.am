# Makefile for the R7RS SRFI standard libraries
#
# Copyright © 2021 Erick Gallesio - I3S-CNRS/ESSI <eg@unice.fr>
#
# This program is free software; you can redistribute it and/or modify
# it under the terms of the GNU General Public License as published by
# the Free Software Foundation; either version 2 of the License, or
# (at your option) any later version.
#
# This program is distributed in the hope that it will be useful,
# but WITHOUT ANY WARRANTY; without even the implied warranty of
# MERCHANTABILITY or FITNESS FOR A PARTICULAR PURPOSE.  See the
# GNU General Public License for more details.
#
# You should have received a copy of the GNU General Public License
# along with this program; if not, write to the Free Software
# Foundation, Inc., 59 Temple Place - Suite 330, Boston, MA 02111-1307,
# USA.
#
#           Author: Erick Gallesio [eg@unice.fr]
#    Creation date:  8-Oct-2021 11:54 (eg)
# Last file update: 25-Nov-2021 17:23 (eg)

#======================================================================

COMP ?= ../../utils/tmpcomp
STKLOS_BINARY ?= ../src/stklos
STKLOS_FLAGS   = --no-init-file --case-sensitive
SO = @SH_SUFFIX@

#
# SRFI written in Scheme
#
SRC_STK   = 1.stk   \
            2.stk   \
            4.stk   \
            5.stk   \
            6.stk   \
            7.stk   \
            8.stk   \
            9.stk   \
            10.stk  \
            11.stk  \
            13.stk  \
            14.stk  \
            16.stk  \
            17.stk  \
            18.stk  \
            22.stk  \
            23.stk  \
            26.stk  \
            28.stk  \
            29.stk  \
            31.stk  \
            60.stk  \
            64.stk  \
            66.stk  \
            74.stk  \
            141.stk \
            170.stk \
            180.stk \
            189.stk \
            196.stk \
            214.stk \
            215.stk \
            223.stk

SRC_OSTK =  1.ostk   \
            2.ostk   \
            4.ostk   \
            5.ostk   \
            6.ostk   \
            7.ostk   \
            8.ostk   \
            9.ostk   \
            10.ostk  \
            11.ostk  \
            13.ostk  \
            14.ostk  \
            16.ostk  \
            17.ostk  \
            18.ostk  \
            22.ostk  \
            23.ostk  \
            26.ostk  \
            28.ostk  \
            29.ostk  \
            31.ostk  \
            60.ostk  \
            64.ostk  \
            66.ostk  \
            74.ostk  \
            141.ostk \
            170.ostk \
            180.ostk \
            189.ostk \
            196.ostk \
            214.ostk \
            215.ostk \
            223.ostk

#
# SRFIs written in C and Scheme
#
<<<<<<< HEAD
SRC_C     = 25.c     27.c     132.c     144.c      170.c      175.c
SRC_C_STK = 25.stk   27.stk   132.stk   144.stk    170.stk    175.stk
SRC_SHOBJ = 25.$(SO) 27.$(SO) 132.$(SO) 144.$(SO)  170.$(SO)  175.$(SO)
=======
SRC_C     = 25.c     27.c     132.c     133.c      170.c      175.c
SRC_C_STK = 25.stk   27.stk   132.stk   133.stk    170.stk    175.stk
SRC_SHOBJ = 25.$(SO) 27.$(SO) 132.$(SO) 133.$(SO)  170.$(SO)  175.$(SO)
>>>>>>> 16d4bf88

srfi_OBJS = $(SRC_OSTK) $(SRC_SHOBJ)


DOCDB  = ../../DOCDB
BASEDIR= ../..
SOURCES= $(SRC_C) $(SRC_STK)

#======================================================================
srfidir       = $(prefix)/share/@PACKAGE@/@VERSION@/srfi
srfi_sources  = $(SRC_STK)
srfi_DATA     = $(srfi_OBJS)

#======================================================================
SUFFIXES = .stk .ostk .stk -incl.c .$(SO) .c

.stk.ostk:
	$(COMP) -o $*.ostk $*.stk

.stk-incl.c:
	$(COMP) -C -o $*-incl.c $*.stk

.c.$(SO) :
	@CC@ @CFLAGS@ @STKCFLAGS@ @SH_COMP_FLAGS@ -I../../src @GCINC@ @GMPINC@ \
	-c -o $*.o $*.c
	@SH_LOADER@ @SH_LOAD_FLAGS@  $*.$(SO) $*.o @DLLIBS@
	/bin/rm -f $*.o

#======================================================================

# Dependencies
13.ostk: 14.ostk

25.$(SO):  25-incl.c  25.c
27.$(SO):  27-incl.c  27.c
132.$(SO): 132-incl.c 132.c
<<<<<<< HEAD
144.$(SO): 144-incl.c 144.c
=======
133.$(SO): 133-incl.c 133.c
>>>>>>> 16d4bf88
170.$(SO): 170-incl.c 170.c
175.$(SO): 175-incl.c 175.c

#======================================================================

install-sources:
	install $(srfi_sources) $(srfidir)

clean:
	rm -f $(srfi_OBJS) *-incl.c *~

distclean: clean
	/bin/rm -f Makefile

uninstall-hook:
	(cd $(srfidir); rm -f $(srfi_sources))
	rmdir $(srfidir) || true

doc:
	$(STKLOS_BINARY) $(STKLOS_FLAGS) -b ../src/boot.img \
		-f ../doc/extract-doc $(SOURCES) >> $(DOCDB)<|MERGE_RESOLUTION|>--- conflicted
+++ resolved
@@ -102,15 +102,10 @@
 #
 # SRFIs written in C and Scheme
 #
-<<<<<<< HEAD
-SRC_C     = 25.c     27.c     132.c     144.c      170.c      175.c
-SRC_C_STK = 25.stk   27.stk   132.stk   144.stk    170.stk    175.stk
-SRC_SHOBJ = 25.$(SO) 27.$(SO) 132.$(SO) 144.$(SO)  170.$(SO)  175.$(SO)
-=======
-SRC_C     = 25.c     27.c     132.c     133.c      170.c      175.c
-SRC_C_STK = 25.stk   27.stk   132.stk   133.stk    170.stk    175.stk
-SRC_SHOBJ = 25.$(SO) 27.$(SO) 132.$(SO) 133.$(SO)  170.$(SO)  175.$(SO)
->>>>>>> 16d4bf88
+
+SRC_C     = 25.c     27.c     132.c     133.c      144.c      170.c      175.c
+SRC_C_STK = 25.stk   27.stk   132.stk   133.stk    144.stk    170.stk    175.stk
+SRC_SHOBJ = 25.$(SO) 27.$(SO) 132.$(SO) 133.$(SO)  144.$(SO)  170.$(SO)  175.$(SO)
 
 srfi_OBJS = $(SRC_OSTK) $(SRC_SHOBJ)
 
@@ -147,11 +142,8 @@
 25.$(SO):  25-incl.c  25.c
 27.$(SO):  27-incl.c  27.c
 132.$(SO): 132-incl.c 132.c
-<<<<<<< HEAD
+133.$(SO): 133-incl.c 133.c
 144.$(SO): 144-incl.c 144.c
-=======
-133.$(SO): 133-incl.c 133.c
->>>>>>> 16d4bf88
 170.$(SO): 170-incl.c 170.c
 175.$(SO): 175-incl.c 175.c
 
