--- conflicted
+++ resolved
@@ -61,13 +61,10 @@
             141.stk \
             161.stk \
             170.stk \
-<<<<<<< HEAD
             173.stk \
             174.stk \
             180.stk \
-=======
             185.stk \
->>>>>>> 8b3197ab
             189.stk \
             195.stk \
             196.stk \
@@ -106,13 +103,10 @@
             141.ostk \
             161.ostk \
             170.ostk \
-<<<<<<< HEAD
             173.ostk \
             174.ostk \
             180.ostk \
-=======
             185.ostk \
->>>>>>> 8b3197ab
             189.ostk \
             195.ostk \
             196.ostk \
