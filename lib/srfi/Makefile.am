# Makefile for the R7RS SRFI standard libraries
#
# Copyright © 2021 Erick Gallesio - I3S-CNRS/ESSI <eg@unice.fr>
#
# This program is free software; you can redistribute it and/or modify
# it under the terms of the GNU General Public License as published by
# the Free Software Foundation; either version 2 of the License, or
# (at your option) any later version.
#
# This program is distributed in the hope that it will be useful,
# but WITHOUT ANY WARRANTY; without even the implied warranty of
# MERCHANTABILITY or FITNESS FOR A PARTICULAR PURPOSE.  See the
# GNU General Public License for more details.
#
# You should have received a copy of the GNU General Public License
# along with this program; if not, write to the Free Software
# Foundation, Inc., 59 Temple Place - Suite 330, Boston, MA 02111-1307,
# USA.
#
#           Author: Erick Gallesio [eg@unice.fr]
#    Creation date:  8-Oct-2021 11:54 (eg)
# Last file update: 25-Nov-2021 17:23 (eg)

#======================================================================

COMP ?= ../../utils/tmpcomp
STKLOS_BINARY ?= ../src/stklos
STKLOS_FLAGS   = --no-init-file --case-sensitive
SO = @SH_SUFFIX@

#
# SRFI written in Scheme
#
SRC_STK   = 1.stk   \
            2.stk   \
            4.stk   \
            5.stk   \
            6.stk   \
            7.stk   \
            8.stk   \
            9.stk   \
            10.stk  \
            11.stk  \
            13.stk  \
            14.stk  \
            16.stk  \
            17.stk  \
            18.stk  \
            22.stk  \
            23.stk  \
            26.stk  \
            28.stk  \
            29.stk  \
            31.stk  \
            60.stk  \
            64.stk  \
            66.stk  \
            74.stk  \
            141.stk \
            170.stk \
            180.stk \
            189.stk \
            196.stk \
            214.stk \
            215.stk \
<<<<<<< HEAD
            216.stk
=======
            223.stk
>>>>>>> 16d4bf88

SRC_OSTK =  1.ostk   \
            2.ostk   \
            4.ostk   \
            5.ostk   \
            6.ostk   \
            7.ostk   \
            8.ostk   \
            9.ostk   \
            10.ostk  \
            11.ostk  \
            13.ostk  \
            14.ostk  \
            16.ostk  \
            17.ostk  \
            18.ostk  \
            22.ostk  \
            23.ostk  \
            26.ostk  \
            28.ostk  \
            29.ostk  \
            31.ostk  \
            60.ostk  \
            64.ostk  \
            66.ostk  \
            74.ostk  \
            141.ostk \
            170.ostk \
            180.ostk \
            189.ostk \
            196.ostk \
            214.ostk \
            215.ostk \
<<<<<<< HEAD
            216.ostk
=======
            223.ostk
>>>>>>> 16d4bf88

#
# SRFIs written in C and Scheme
#
SRC_C     = 25.c     27.c     132.c     133.c      170.c      175.c
SRC_C_STK = 25.stk   27.stk   132.stk   133.stk    170.stk    175.stk
SRC_SHOBJ = 25.$(SO) 27.$(SO) 132.$(SO) 133.$(SO)  170.$(SO)  175.$(SO)

srfi_OBJS = $(SRC_OSTK) $(SRC_SHOBJ)


DOCDB  = ../../DOCDB
BASEDIR= ../..
SOURCES= $(SRC_C) $(SRC_STK)

#======================================================================
srfidir       = $(prefix)/share/@PACKAGE@/@VERSION@/srfi
srfi_sources  = $(SRC_STK)
srfi_DATA     = $(srfi_OBJS)

#======================================================================
SUFFIXES = .stk .ostk .stk -incl.c .$(SO) .c

.stk.ostk:
	$(COMP) -o $*.ostk $*.stk

.stk-incl.c:
	$(COMP) -C -o $*-incl.c $*.stk

.c.$(SO) :
	@CC@ @CFLAGS@ @STKCFLAGS@ @SH_COMP_FLAGS@ -I../../src @GCINC@ @GMPINC@ \
	-c -o $*.o $*.c
	@SH_LOADER@ @SH_LOAD_FLAGS@  $*.$(SO) $*.o @DLLIBS@
	/bin/rm -f $*.o

#======================================================================

# Dependencies
13.ostk: 14.ostk

25.$(SO):  25-incl.c  25.c
27.$(SO):  27-incl.c  27.c
132.$(SO): 132-incl.c 132.c
133.$(SO): 133-incl.c 133.c
170.$(SO): 170-incl.c 170.c
175.$(SO): 175-incl.c 175.c

#======================================================================

install-sources:
	install $(srfi_sources) $(srfidir)

clean:
	rm -f $(srfi_OBJS) *-incl.c *~

distclean: clean
	/bin/rm -f Makefile

uninstall-hook:
	(cd $(srfidir); rm -f $(srfi_sources))
	rmdir $(srfidir) || true

doc:
	$(STKLOS_BINARY) $(STKLOS_FLAGS) -b ../src/boot.img \
		-f ../doc/extract-doc $(SOURCES) >> $(DOCDB)<|MERGE_RESOLUTION|>--- conflicted
+++ resolved
@@ -63,11 +63,8 @@
             196.stk \
             214.stk \
             215.stk \
-<<<<<<< HEAD
-            216.stk
-=======
+            216.stk \
             223.stk
->>>>>>> 16d4bf88
 
 SRC_OSTK =  1.ostk   \
             2.ostk   \
@@ -101,11 +98,8 @@
             196.ostk \
             214.ostk \
             215.ostk \
-<<<<<<< HEAD
-            216.ostk
-=======
+            216.ostk \
             223.ostk
->>>>>>> 16d4bf88
 
 #
 # SRFIs written in C and Scheme
