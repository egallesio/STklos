;;;;
;;;; d e s c r i b e . s t k    -- The DESCRIBE method (partly stolen fom Elk lib)
;;;;
;;;; Copyright © 1993-2021 Erick Gallesio - I3S-CNRS/ESSI <eg@unice.fr>
;;;;
;;;; This program is free software; you can redistribute it and/or modify
;;;; it under the terms of the GNU General Public License as published by
;;;; the Free Software Foundation; either version 2 of the License, or
;;;; (at your option) any later version.
;;;;
;;;; This program is distributed in the hope that it will be useful,
;;;; but WITHOUT ANY WARRANTY; without even the implied warranty of
;;;; MERCHANTABILITY or FITNESS FOR A PARTICULAR PURPOSE.  See the
;;;; GNU General Public License for more details.
;;;;
;;;; You should have received a copy of the GNU General Public License
;;;; along with this program; if not, write to the Free Software
;;;; Foundation, Inc., 59 Temple Place - Suite 330, Boston, MA 02111-1307,
;;;; USA.
;;;;
;;;;           Author: Erick Gallesio [eg@unice.fr]
;;;;    Creation date: 21-Mar-1993 14:33
;;;; Last file update: 11-Apr-2021 20:01 (eg)
;;;;


;;;
;;; describe for simple objects
;;;
(define-method describe ((x <top>) port)
  (format port "~W is " x)
  (cond
     ((number? x)        (if (exact? x)
                             (cond
                              ((integer? x)  (format port "an integer"))
                              ((rational? x) (format port "a rational number"))
                              ((complex? x)  (format port "a complex number")))
                             (cond
                              ((real? x)    (format port "a real"))
                              ((complex? x) (format port "a complex number")))))
     ((null?    x)       (format port "an empty list"))
     ((boolean? x)       (format port "a boolean value (~s)" (if x 'true 'false)))
     ((char?    x)       (format port "a character, ascii value is ~s"
                                 (char->integer x)))
     ((symbol?  x)       (format port "a symbol"))
     ((pair?    x)       (format port "a list"))
     ((string?  x)       (if (eqv? x "")
                             (format port "an empty string")
                             (format port "a string of length ~s"
                                     (string-length x))))
     ((vector?  x)       (if (eqv? x '#())
                             (format port "an empty vector")
                             (format port "a vector of length ~s"
                                     (vector-length x))))
     ((procedure? x)    (format port "a procedure"))
     ((eof-object? x)   (format port "the end-of-file object"))
     ((struct-type? x)  (format port "the type structure named ~A"
<<<<<<< HEAD
                                (struct-type-name x)))
     ((module? x)       (format port "a module named ~A" (module-name x)))
     (else              (let ((user-type-name (%user-type-name x)))
                          (if user-type-name
                              ;; Object type is user defined.
                              (let ((proc (%user-type-proc user-type-name
                                                           'describe)))
                                (if proc
                                    (proc x port) ;; Use user defined procedure
                                    (format port "an objet whose type name is ~s"
                                            user-type-name)))
                              (begin
                                ;; an object instance
                                (format port "an an instance of class ~A"
                                (class-name (class-of x))))))))
=======
				(struct-type-name x)))
     ((module? x)	(format port "a module named ~A" (module-name x)))

     ;; for srfi-25. arrays are a native type, but 'array?' is only available
     ;; when the SRFI is loaded.
     ((and (provided? "srfi-25")
           (array? x))            (format port "an array of rank ~A and size ~A"
                                          (array-rank x)
                                          (array-size x)))

     (else	  	(format port "an an instance of class ~A"
				(class-name (class-of x)))))
>>>>>>> 4ecde762
  (format port ".~%")
  (void))


;;;
;;; describe for STklos instances
;;;
(define-method describe ((x <object>) port)
  (let ((sort-slots (lambda (l)
                      (sort l (lambda (a b)
                                (string<?
                                 (symbol->string (slot-definition-name a))
                                 (symbol->string (slot-definition-name b))))))))
    (next-method)
    ;; print all the instance slots
    (format port "Slots are: ~%")
    (for-each (lambda (slot)
                (let ((name (slot-definition-name slot)))
                  (format port "     ~S = ~A~%" name
                          (if (slot-bound? x name)
                              (format #f "~W" (slot-ref x name))
                              "#[unbound]"))))
              (sort-slots (class-slots (class-of x))))
    (void)))

;;; ======================================================================
;;;     Describe for classes
;;; ======================================================================
(define-method describe ((x <class>) port)
  (format port "~S is a class. It's an instance of ~A.~%"
          (class-name x) (class-name (class-of x)))

  ;; Super classes
  (format port "Superclasses are:~%")
  (for-each (lambda (class) (format port "    ~A~%" (class-name class)))
            (class-direct-supers x))

  ;; Direct slots
  (let ((slots (class-direct-slots x)))
    (if (null? slots)
        (format port "(No direct slot)~%")
        (begin
          (format port "Directs slots are:~%")
          (for-each (lambda (s)
                      (format port "    ~A~%" (slot-definition-name s)))
                    slots))))


  ;; Direct subclasses
  (let ((classes (class-direct-subclasses x)))
    (if (null? classes)
        (format port "(No direct subclass)~%")
        (begin
          (format port "Directs subclasses are:~%")
          (for-each (lambda (s)
                      (format port "    ~A~%" (class-name s)))
                    classes))))

  ;; CPL
  (format port "Class Precedence List is:~%")
  (for-each (lambda (s) (format port "    ~A~%" (class-name s)))
            (class-precedence-list x))

  ;; Direct Methods
  (let ((methods (class-direct-methods x)))
    (if (null? methods)
        (format port "(No direct method)~%")
        (begin
          (format port "Class direct methods are:~%")
          (for-each (lambda (x) (describe x port))
                    methods))))

  ;;  (format port "~%Field Initializers ~%    ")
  ;;  (write (slot-ref x 'initializers)) (newline)

  ;;  (format port "~%Getters and Setters~%    ")
  ;;  (write (slot-ref x 'getters-n-setters)) (newline)
  (void))

;;; ======================================================================
;;;     Describe for generic functions
;;; ======================================================================
(define-method describe ((x <generic>) port)
  (let ((name    (generic-function-name x))
        (methods (generic-function-methods x)))
    ;; Title
    (format port "~S is a generic function. It's an instance of ~A.~%"
            name (class-name (class-of x)))
    ;; Methods
    (if (null? methods)
        (format port "(No method defined for ~S)~%" name)
        (begin
          (format port "Methods defined for ~S~%" name)
          (for-each (lambda (x) (describe x port #t)) methods))))
  (void))


;;; ======================================================================
;;;     Describe for methods
;;; ======================================================================
(define-method describe ((x <method>) port :optional omit-title)
  (if omit-title
      (format port "    Method ~A~%" x)
      (let ((gf (method-generic-function x)))
        (if gf
            (format port "~S is a method of the `~S' generic function.~%"
                    x (generic-function-name gf))
            (format port "~S is a method (no generic function).~%" x))))
  
  ;; GF specializers
  (format port "\tSpecializers: ~S\n"
          (map* class-name (method-specializers x)))
  (void))

;;; ======================================================================
;;;     Describe for structures & structure-types
;;; ======================================================================
(define-method describe ((x <struct>) port)
  (let ((type (struct-type x)))
    (format port "~A is an instance of the structure type ~A.\n"
            x (struct-type-name type))
    (format port "Slots are: ~%")
    (for-each (lambda (slot)
                (let ((val (struct-ref x slot)))
                  (format port "     ~S = ~A~%" slot
                          (if (eq? val (void))
                              "#[unbound]"
                              (format #f "~W" val)))))
              (struct-type-slots type))))

;;;
;;; Describe for struct-types
;;;
(define-method describe ((x <struct-type>) port)
  (format port "~A is a structure type whose name is ~A.\n" x (struct-type-name x))
  (format port "Parent structure type: ~S\n" (struct-type-parent x))
  (format port "Fields of this structure type are:~%")
  (for-each (lambda (x) (format port "\t~A\n" x))
            (struct-type-slots x)))

;;; ======================================================================
;;;     Describe for conditions & condition types
;;; ======================================================================
(define-method describe ((x <condition>) port)
  (let ((type (struct-type x)))
    (format port "~A is a condition of type ~A.\n" x (struct-type-name type))
    (format port "Slots are: ~%")
    (for-each (lambda (slot)
                (let ((val (struct-ref x slot)))
                  (format port "     ~S = ~A~%" slot
                          (if (eq? val (void))
                              "#[unbound]"
                              (format #f "~W" val)))))
              (struct-type-slots type))))

;;;
;;; Describe for conditions-types
;;;
(define-method describe ((x <condition-type>) port)
  (format port "~A is a condition type whose name is ~A.\n" x (struct-type-name x))
  (let ((parents (struct-type-parent x)))
    (cond
     ((pair? parents)
      (format port "This condition is a compound condition.\n")
      (format port "Parents of condition type:\n")
      (for-each (lambda (x) (format port "\t~A\n" (struct-type-name x))) parents))
     ((not parents)
      (format port "This condition has no parent.\n"))
     (else
      (format port "Parent of condition type: ~A\n" (struct-type-name parents)))))
  (let ((fields (struct-type-slots x)))
    (unless (null? fields)
      (format port "Fields of condition type:\n")
      (for-each (lambda (x) (format port "\t~A\n" x)) fields))))


;;; ======================================================================
;;;     Describe without second parameter
;;; ======================================================================
(define-method describe (x)
  (describe x (current-output-port)))

(provide "describe")<|MERGE_RESOLUTION|>--- conflicted
+++ resolved
@@ -1,5 +1,5 @@
 ;;;;
-;;;; d e s c r i b e . s t k    -- The DESCRIBE method (partly stolen fom Elk lib)
+;;;; d e s c r i b e . s t k 	-- The DESCRIBE method (partly stolen fom Elk lib)
 ;;;;
 ;;;; Copyright © 1993-2021 Erick Gallesio - I3S-CNRS/ESSI <eg@unice.fr>
 ;;;;
@@ -30,34 +30,33 @@
 (define-method describe ((x <top>) port)
   (format port "~W is " x)
   (cond
-     ((number? x)        (if (exact? x)
-                             (cond
-                              ((integer? x)  (format port "an integer"))
-                              ((rational? x) (format port "a rational number"))
-                              ((complex? x)  (format port "a complex number")))
-                             (cond
-                              ((real? x)    (format port "a real"))
-                              ((complex? x) (format port "a complex number")))))
-     ((null?    x)       (format port "an empty list"))
-     ((boolean? x)       (format port "a boolean value (~s)" (if x 'true 'false)))
-     ((char?    x)       (format port "a character, ascii value is ~s"
-                                 (char->integer x)))
-     ((symbol?  x)       (format port "a symbol"))
-     ((pair?    x)       (format port "a list"))
-     ((string?  x)       (if (eqv? x "")
-                             (format port "an empty string")
-                             (format port "a string of length ~s"
-                                     (string-length x))))
-     ((vector?  x)       (if (eqv? x '#())
-                             (format port "an empty vector")
-                             (format port "a vector of length ~s"
-                                     (vector-length x))))
-     ((procedure? x)    (format port "a procedure"))
-     ((eof-object? x)   (format port "the end-of-file object"))
+     ((number? x)       (if (exact? x)
+			    (cond
+			      ((integer? x)  (format port "an integer"))
+			      ((rational? x) (format port "a rational number"))
+			      ((complex? x)  (format port "a complex number")))
+			    (cond
+			      ((real? x)    (format port "a real"))
+			      ((complex? x) (format port "a complex number")))))
+     ((null?	x)      (format port "an empty list"))
+     ((boolean?	x)      (format port "a boolean value (~s)" (if x 'true 'false)))
+     ((char?	x)      (format port "a character, ascii value is ~s"
+				(char->integer x)))
+     ((symbol?	x)      (format port "a symbol"))
+     ((pair?	x)	(format port "a list"))
+     ((string?	x)	(if (eqv? x "")
+			    (format port "an empty string")
+			    (format port "a string of length ~s"
+				    (string-length x))))
+     ((vector?  x)   	(if (eqv? x '#())
+			    (format port "an empty vector")
+			    (format port "a vector of length ~s"
+				    (vector-length x))))
+     ((procedure? x)	(format port "a procedure"))
+     ((eof-object? x)	(format port "the end-of-file object"))
      ((struct-type? x)  (format port "the type structure named ~A"
-<<<<<<< HEAD
-                                (struct-type-name x)))
-     ((module? x)       (format port "a module named ~A" (module-name x)))
+				(struct-type-name x)))
+     ((module? x)	(format port "a module named ~A" (module-name x)))
      (else              (let ((user-type-name (%user-type-name x)))
                           (if user-type-name
                               ;; Object type is user defined.
@@ -71,20 +70,6 @@
                                 ;; an object instance
                                 (format port "an an instance of class ~A"
                                 (class-name (class-of x))))))))
-=======
-				(struct-type-name x)))
-     ((module? x)	(format port "a module named ~A" (module-name x)))
-
-     ;; for srfi-25. arrays are a native type, but 'array?' is only available
-     ;; when the SRFI is loaded.
-     ((and (provided? "srfi-25")
-           (array? x))            (format port "an array of rank ~A and size ~A"
-                                          (array-rank x)
-                                          (array-size x)))
-
-     (else	  	(format port "an an instance of class ~A"
-				(class-name (class-of x)))))
->>>>>>> 4ecde762
   (format port ".~%")
   (void))
 
@@ -94,126 +79,126 @@
 ;;;
 (define-method describe ((x <object>) port)
   (let ((sort-slots (lambda (l)
-                      (sort l (lambda (a b)
-                                (string<?
-                                 (symbol->string (slot-definition-name a))
-                                 (symbol->string (slot-definition-name b))))))))
+		      (sort l (lambda (a b)
+				(string<?
+				   (symbol->string (slot-definition-name a))
+				   (symbol->string (slot-definition-name b))))))))
     (next-method)
     ;; print all the instance slots
     (format port "Slots are: ~%")
     (for-each (lambda (slot)
-                (let ((name (slot-definition-name slot)))
-                  (format port "     ~S = ~A~%" name
-                          (if (slot-bound? x name)
-                              (format #f "~W" (slot-ref x name))
-                              "#[unbound]"))))
-              (sort-slots (class-slots (class-of x))))
+		(let ((name (slot-definition-name slot)))
+		  (format port "     ~S = ~A~%" name
+			       (if (slot-bound? x name)
+				   (format #f "~W" (slot-ref x name))
+				   "#[unbound]"))))
+	      (sort-slots (class-slots (class-of x))))
     (void)))
 
 ;;; ======================================================================
-;;;     Describe for classes
+;;; 	Describe for classes
 ;;; ======================================================================
 (define-method describe ((x <class>) port)
   (format port "~S is a class. It's an instance of ~A.~%"
-          (class-name x) (class-name (class-of x)))
+	  (class-name x) (class-name (class-of x)))
 
   ;; Super classes
   (format port "Superclasses are:~%")
   (for-each (lambda (class) (format port "    ~A~%" (class-name class)))
-            (class-direct-supers x))
+       (class-direct-supers x))
 
   ;; Direct slots
   (let ((slots (class-direct-slots x)))
     (if (null? slots)
-        (format port "(No direct slot)~%")
-        (begin
-          (format port "Directs slots are:~%")
-          (for-each (lambda (s)
-                      (format port "    ~A~%" (slot-definition-name s)))
-                    slots))))
+	(format port "(No direct slot)~%")
+	(begin
+	  (format port "Directs slots are:~%")
+	  (for-each (lambda (s)
+		      (format port "    ~A~%" (slot-definition-name s)))
+		    slots))))
 
 
   ;; Direct subclasses
   (let ((classes (class-direct-subclasses x)))
     (if (null? classes)
-        (format port "(No direct subclass)~%")
-        (begin
-          (format port "Directs subclasses are:~%")
-          (for-each (lambda (s)
-                      (format port "    ~A~%" (class-name s)))
-                    classes))))
+	(format port "(No direct subclass)~%")
+	(begin
+	  (format port "Directs subclasses are:~%")
+	  (for-each (lambda (s)
+		      (format port "    ~A~%" (class-name s)))
+		    classes))))
 
   ;; CPL
   (format port "Class Precedence List is:~%")
   (for-each (lambda (s) (format port "    ~A~%" (class-name s)))
-            (class-precedence-list x))
+	    (class-precedence-list x))
 
   ;; Direct Methods
   (let ((methods (class-direct-methods x)))
     (if (null? methods)
-        (format port "(No direct method)~%")
-        (begin
-          (format port "Class direct methods are:~%")
-          (for-each (lambda (x) (describe x port))
-                    methods))))
-
-  ;;  (format port "~%Field Initializers ~%    ")
-  ;;  (write (slot-ref x 'initializers)) (newline)
+	(format port "(No direct method)~%")
+	(begin
+	  (format port "Class direct methods are:~%")
+	  (for-each (lambda (x) (describe x port))
+		    methods))))
+
+;  (format port "~%Field Initializers ~%    ")
+;  (write (slot-ref x 'initializers)) (newline)
 
   ;;  (format port "~%Getters and Setters~%    ")
   ;;  (write (slot-ref x 'getters-n-setters)) (newline)
   (void))
 
 ;;; ======================================================================
-;;;     Describe for generic functions
+;;; 	Describe for generic functions
 ;;; ======================================================================
 (define-method describe ((x <generic>) port)
   (let ((name    (generic-function-name x))
-        (methods (generic-function-methods x)))
+	(methods (generic-function-methods x)))
     ;; Title
     (format port "~S is a generic function. It's an instance of ~A.~%"
-            name (class-name (class-of x)))
+	    name (class-name (class-of x)))
     ;; Methods
     (if (null? methods)
-        (format port "(No method defined for ~S)~%" name)
-        (begin
-          (format port "Methods defined for ~S~%" name)
-          (for-each (lambda (x) (describe x port #t)) methods))))
-  (void))
-
-
-;;; ======================================================================
-;;;     Describe for methods
+	(format port "(No method defined for ~S)~%" name)
+	(begin
+	  (format port "Methods defined for ~S~%" name)
+	  (for-each (lambda (x) (describe x port #t)) methods))))
+  (void))
+
+
+;;; ======================================================================
+;;; 	Describe for methods
 ;;; ======================================================================
 (define-method describe ((x <method>) port :optional omit-title)
   (if omit-title
       (format port "    Method ~A~%" x)
       (let ((gf (method-generic-function x)))
-        (if gf
-            (format port "~S is a method of the `~S' generic function.~%"
-                    x (generic-function-name gf))
-            (format port "~S is a method (no generic function).~%" x))))
-  
+	(if gf
+	    (format port "~S is a method of the `~S' generic function.~%"
+		    x (generic-function-name gf))
+	    (format port "~S is a method (no generic function).~%" x))))
+
   ;; GF specializers
   (format port "\tSpecializers: ~S\n"
-          (map* class-name (method-specializers x)))
-  (void))
-
-;;; ======================================================================
-;;;     Describe for structures & structure-types
+	  (map* class-name (method-specializers x)))
+  (void))
+
+;;; ======================================================================
+;;; 	Describe for structures & structure-types
 ;;; ======================================================================
 (define-method describe ((x <struct>) port)
   (let ((type (struct-type x)))
     (format port "~A is an instance of the structure type ~A.\n"
-            x (struct-type-name type))
+	    x (struct-type-name type))
     (format port "Slots are: ~%")
     (for-each (lambda (slot)
-                (let ((val (struct-ref x slot)))
-                  (format port "     ~S = ~A~%" slot
-                          (if (eq? val (void))
-                              "#[unbound]"
-                              (format #f "~W" val)))))
-              (struct-type-slots type))))
+		(let ((val (struct-ref x slot)))
+		  (format port "     ~S = ~A~%" slot
+			  (if (eq? val (void))
+			      "#[unbound]"
+			      (format #f "~W" val)))))
+	      (struct-type-slots type))))
 
 ;;;
 ;;; Describe for struct-types
@@ -223,22 +208,22 @@
   (format port "Parent structure type: ~S\n" (struct-type-parent x))
   (format port "Fields of this structure type are:~%")
   (for-each (lambda (x) (format port "\t~A\n" x))
-            (struct-type-slots x)))
-
-;;; ======================================================================
-;;;     Describe for conditions & condition types
+	    (struct-type-slots x)))
+
+;;; ======================================================================
+;;; 	Describe for conditions & condition types
 ;;; ======================================================================
 (define-method describe ((x <condition>) port)
   (let ((type (struct-type x)))
     (format port "~A is a condition of type ~A.\n" x (struct-type-name type))
     (format port "Slots are: ~%")
     (for-each (lambda (slot)
-                (let ((val (struct-ref x slot)))
-                  (format port "     ~S = ~A~%" slot
-                          (if (eq? val (void))
-                              "#[unbound]"
-                              (format #f "~W" val)))))
-              (struct-type-slots type))))
+		(let ((val (struct-ref x slot)))
+		  (format port "     ~S = ~A~%" slot
+			  (if (eq? val (void))
+			      "#[unbound]"
+			      (format #f "~W" val)))))
+	      (struct-type-slots type))))
 
 ;;;
 ;;; Describe for conditions-types
@@ -247,14 +232,14 @@
   (format port "~A is a condition type whose name is ~A.\n" x (struct-type-name x))
   (let ((parents (struct-type-parent x)))
     (cond
-     ((pair? parents)
-      (format port "This condition is a compound condition.\n")
-      (format port "Parents of condition type:\n")
-      (for-each (lambda (x) (format port "\t~A\n" (struct-type-name x))) parents))
-     ((not parents)
-      (format port "This condition has no parent.\n"))
-     (else
-      (format port "Parent of condition type: ~A\n" (struct-type-name parents)))))
+      ((pair? parents)
+       (format port "This condition is a compound condition.\n")
+       (format port "Parents of condition type:\n")
+       (for-each (lambda (x) (format port "\t~A\n" (struct-type-name x))) parents))
+      ((not parents)
+       (format port "This condition has no parent.\n"))
+      (else
+       (format port "Parent of condition type: ~A\n" (struct-type-name parents)))))
   (let ((fields (struct-type-slots x)))
     (unless (null? fields)
       (format port "Fields of condition type:\n")
@@ -262,7 +247,7 @@
 
 
 ;;; ======================================================================
-;;;     Describe without second parameter
+;;; 	Describe without second parameter
 ;;; ======================================================================
 (define-method describe (x)
   (describe x (current-output-port)))
