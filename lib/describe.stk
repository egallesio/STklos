--- conflicted
+++ resolved
@@ -61,18 +61,12 @@
      ((eof-object? x)   (format port "the end-of-file object"))
      ((struct-type? x)  (format port "the type structure named ~A"
                                 (struct-type-name x)))
-<<<<<<< HEAD
      ((module? x)       (format port "a module named ~A, where new bindings are~A allowed"
                                 (module-name x)
                                 (if (module-define-allowed? x) "" " not")))
      ((library? x)      (format port "an R7RS library named ~A, where new bindings are~A allowed"
-                                (%symbol->library-name (module-name x))
+                                (library-name x)
                                 (if (module-define-allowed? x) "" " not")))
-=======
-     ((library? x)      (format port "an R7RS library named ~A"
-                                (library-name x)))
-     ((module? x)       (format port "a module named ~A" (module-name x)))
->>>>>>> a3f397f6
      ((port? x)         (format port "an ~a ~a port"
                                 (if (input-port? x) "input" "output")
                                 (if (binary-port? x) "binary" "textual")))
