;;;; "mbe.scm" "Macro by Example" (Eugene Kohlbecker, R4RS)
;;; From: Dorai Sitaram, dorai@cs.rice.edu, 1991, 1999
;
;Permission to copy this software, to redistribute it, and to use it
;for any purpose is granted, subject to the following restrictions and
;understandings.
;
;1.  Any copy made of this software must include this copyright notice
;in full.
;
;2.  I have made no warrantee or representation that the operation of
;this software will be error-free, and I am under no obligation to
;provide any services, by way of maintenance, update, or otherwise.
;
;3.  In conjunction with products arising from the use of this
;material, there shall be no use of my name in any advertising,
;promotional, or sales literature without prior written consent in
;each case.

;;; revised Dec. 6, 1993 to R4RS syntax (if not semantics).
;;; revised Mar. 2 1994 for SLIB (jaffer@ai.mit.edu).
;;; corrections, Apr. 24, 1997.
;;; corr., Jan. 30, 1999. (mflatt@cs.rice.edu, dorai@cs.rice.edu)
;;; revised Aug. 30 1999 for STk (eg@unice.fr)
;;; revised Jan. 25 2001 for STklos (eg@unice.fr)
;;; updated Jun. 5, 2002 (eg@essi.fr)
;;;     introduced special symbols which must be rewritten in an output
;;;     pattern (see below)
;;;
;;; A vanilla implementation of hygienic macro-by-example as described
;;; by Eugene Kohlbecker and in R4RS Appendix.
;;;
;;;

#|
                        STklos Implementation Notes

This macro implementation has been slightly modified for STklos.
In particular,
  - all the function reside in the module MBE, the only binding which is
    visible from outside is DEFINE-SYNTAX (and the fake LET-SYNTAX and
    LETREC-SYNTAX).
  - function some used by the original code and function split are added
    in the MBE module
  - The macro define-syntax itself is expanded to a function call which
    parses all the clauses rather than to a cond which tests all the
    clauses. This conducts to code which is smaller than the original
    solution (particularly for syntaxes with a lot of clauses).
  - Symbols which starts with %% never appear in the macro expansion
    (i.e. they are replaced by a gensymed symbol). The example below
    illustrates the problem. Suppose we have defined

        (define-syntax swap!
           (syntax-rules ()
             ((swap! x y)
              (my-let ((tmp x)) (set! x y) (set! y tmp)))))

    the expansion of (swap! a b) would be:

        (my-let ((tmp a)) (set! a b) (set! b tmp))

    which is not hygienic. In this case, two symbols were introduced MY-LET
    and TMP (with a "let" expansion would be correct, since LET is treated
    specially by MBE. Here MY-LET must be kept as is whereas TMP must be
    replaced by a gensymed symbol. Changing TMP by %%TMP in the previous
    definition yields the following expansion:

        (my-let ((|G156| a)) (set! a b) (set! b |G156|))

    which is correct.
  - Tail patterns are handled as in SRFI-46. For example:

        (define-syntax last-two
           (syntax-rules ()
             ((last-two skip ... x y) '(x y))))

        (last-two 1 2 3 4)  ===>  (3 4)
     Tail patterns support was done by Vitaly Magerya


<doc SYNTAX define-syntax
 * (define-syntax <identifier> <transformer-spec>)
 *
 * |<Define-syntax>|  extends the top-level syntactic environment by binding
 * the |<identifier>| to the specified transformer.
 *
 * NOTE: |<transformer-spec>| should be an instance of |syntax-rules|.
 * @lisp
 * (define-syntax let*
 *   (syntax-rules ()
 *     ((let* () body1 body2 ...)
 *      (let () body1 body2 ...))
 *     ((let* ((name1 val1) (name2 val2) ...)
 *        body1 body2 ...)
 *      (let ((name1 val1))
 *        (let* (( name2 val2) ...)
 *          body1 body2 ...))))
 * @end lisp
doc>
<doc SYNTAX syntax-rules
 * (syntax-rules <literals> <syntax-rule> ...)
 *
 * |<literals>| is a list of identifiers, and each |<syntax-rule>| should be of
 * the form
 * @lisp
 * (pattern template)
 * @end lisp
 *
 * An instance of |<syntax-rules>| produces a new macro transformer by
 * specifying a sequence of hygienic rewrite rules. A use of a macro
 * whose name is associated with a transformer specified by
 * <syntax-rules> is matched against the patterns contained in the
 * <syntax-rules>, beginning with the leftmost syntax-rule. When a match is
 * found, the macro use is transcribed hygienically according to the
 * template.
 * @l
 * Each pattern begins with the name for the macro. This name is not
 * involved in the matching and is not considered a pattern variable or
 * literal identifier.
 * @l
 * NOTE: For a complete description of the Scheme pattern language,
 * refer to R5RS.
doc>
|#

(define-module MBE
  (import SCHEME)
  (export let-syntax letrec-syntax define-syntax syntax-rules)

  (define-macro (letrec-syntax . args)
    (error 'letrec-syntax
      "cannot be used here. You must load the file \"full-syntax\" to access it:"
           (cons 'letrec-syntax args)))


;;;
;;; Scheme utilities
;;;

(define some any)               ;; because of SRFI-1

;;; Splits lst into prefix of length n and the rest,
;;; returs a cons of those two.
(define (split lst n)
  (let spl ((before '()) (after lst) (i n))
    (cond ((<= i 0) (cons (reverse before) after))
          ((null? after) (error 'split "list is too short"))
          (else (spl (cons (car after) before) (cdr after) (- i 1))))))

;;; The following definition are here to avoid compiler warnings about
;;; undefined symbol reference. They will be deleted with the new compiler
(define hyg:untag-no-tags               #f)
(define hyg:untag-vanilla               #f)
(define hyg:untag-lambda                #f)
(define hyg:untag-letrec                #f)
(define hyg:untag-named-let             #f)
(define hyg:untag-let                   #f)
(define hyg:untag-let*                  #f)
(define hyg:untag-do                    #f)
(define hyg:untag-list                  #f)
(define hyg:untag-list*                 #f)
(define hyg:untag-quasiquote            #f)
(define hyg:flatten                     #f)

(define mbe:ellipsis?                   #f)
(define mbe:split-at-ellipsis           #f)
(define mbe:get-ellipsis-nestings       #f)
(define mbe:ellipsis-sub-envs           #f)
(define mbe:contained-in?               #f)

;=============================================================================

;; reverse assq:
;;
;; (hyg:rassq 'a '((10 . b) (50 . a) (1111 . c)))
;; (50 . a)
(define hyg:rassq
  (lambda (k al)
    (let loop ((al al))
      (if (null? al) #f
        (let ((c (car al)))
          (if (eq? (cdr c) k) c
            (loop (cdr al))))))))

;; hyg:tag uses gensym to rename variables (actually, tag the ones which will be renamed).
;;
;; e is the form
;; kk are the keywords
;; al is an assoc list
;;
;; returns a list with
;; CAR: the original form, rewritten so only the keywords stay with the same names,
;;      the rest is substituted.
;; CDR: is an assoc list that maps the generated symbols (G...) with their original
;;      names.
;;
;; the list al is appended to the output CDR, so the assoc list may be build gradually.
;;
;; (hyg:tag '(f a b c) '(a c)          '() '...) => ((G984 a G985 c) (G985 . b) (G984 . f))
;; (hyg:tag 1          '(fun x fun oh) '() '...) => (1)
;; (hyg:tag '(f a b c) '(a c)          '((G-something . y)) '...)
;;                                               => ((G1333 a G1334 c)
;;                                                   (G1334 . b)
;;                                                   (G1333 . f)
;;                                                   (G-something . y))
(define hyg:tag
  (lambda (e kk al ellipsis)
    (cond ((pair? e)
            (let* ((a-te-al (hyg:tag (car e) kk al ellipsis))
                    (d-te-al (hyg:tag (cdr e) kk (cdr a-te-al) ellipsis)))
              (cons (cons (car a-te-al) (car d-te-al))
                    (cdr d-te-al))))
          ((vector? e)
           (list->vector
            (hyg:tag (vector->list e) kk al ellipsis)))
          ((symbol? e)
           (cond ((eq? e ellipsis) (cons ellipsis al))
                 ((memq e kk) (cons e al))
                 ((hyg:rassq e al) =>
                  (lambda (c)
                    (cons (car c) al)))
                 (else
                  (let ((te (gensym e)))
                    (cons te (cons (cons te e) al))))))
          (else (cons e al)))))

;;untagging
;;
;; e is the TAGGED expression, as produced by hyg:tag
;; al is the assoc list of tags -- se hyg:tag
;; tmps is a list of gensymed symbols NOT to be substituted back.
;;
;; (hyg:untag '(G1333 a G1334 c) '((G1334 . b) (G1333 . f) (G-something . y)) '()) => (f a b c)
;; (hyg:untag '(G1333 a G1334 c) '((G1334 . b) (G1333 . f) (G-something . y)) '(G1334)) => (f a G1334 c)
(define hyg:untag
  (lambda (e al tmps)
    (if (pair? e)
      (let ((a (hyg:untag (car e) al tmps)))
        (if (list? e)
          (case a
            ((quote) (hyg:untag-no-tags e al))
            ((quasiquote) (list a (hyg:untag-quasiquote (cadr e) al tmps)))
            ((if begin)
              `(,a ,@(map (lambda (e1)
                            (hyg:untag e1 al tmps)) (cdr e))))
            ((set! define)
              `(,a ,(hyg:untag-vanilla (cadr e) al tmps)
                 ,@(map (lambda (e1)
                          (hyg:untag e1 al tmps)) (cddr e))))
            ((lambda) (hyg:untag-lambda (cadr e) (cddr e) al tmps))
            ((letrec) (hyg:untag-letrec (cadr e) (cddr e) al tmps))
            ((let)
              (let ((e2 (cadr e)))
                (if (symbol? e2)
                  (hyg:untag-named-let e2 (caddr e) (cdddr e) al tmps)
                  (hyg:untag-let e2 (cddr e) al tmps))))
            ((let*) (hyg:untag-let* (cadr e) (cddr e) al tmps))
            ((do) (hyg:untag-do (cadr e) (caddr e) (cdddr e) al tmps))
            ((case)
              `(case ,(hyg:untag-vanilla (cadr e) al tmps)
                 ,@(map
                     (lambda (c)
                       `(,(hyg:untag-vanilla (car c) al tmps)
                          ,@(hyg:untag-list (cdr c) al tmps)))
                     (cddr e))))
            ((cond)
              `(cond ,@(map
                         (lambda (c)
                           (hyg:untag-list c al tmps))
                         (cdr e))))
            (else (cons a (hyg:untag-list (cdr e) al tmps))))
          (cons a (hyg:untag-list* (cdr e) al tmps))))
      (hyg:untag-vanilla e al tmps))))

(define hyg:untag-list
  (lambda (ee al tmps)
    (map (lambda (e)
           (hyg:untag e al tmps)) ee)))

(define hyg:untag-list*
  (lambda (ee al tmps)
    (let loop ((ee ee))
      (if (pair? ee)
        (cons (hyg:untag (car ee) al tmps)
          (loop (cdr ee)))
        (hyg:untag ee al tmps)))))

(define hyg:untag-no-tags
  (lambda (e al)
    (cond ((pair? e)
           (cons (hyg:untag-no-tags (car e) al)
                 (hyg:untag-no-tags (cdr e) al)))
          ((vector? e)
           (list->vector
            (hyg:untag-no-tags (vector->list e) al)))
          ((not (symbol? e)) e)
          ((assq e al) => cdr)
          (else e))))

(define hyg:untag-quasiquote
  (lambda (form al tmps)
    (let qq ((x form) (level 0))
      (cond
       ((pair? x)
        (let ((first (qq (car x) level)))
          (cond
           ((and (eq? first 'unquote) (list? x))
            (let ((rest (cdr x)))
              (if (or (not (pair? rest))
                      (not (null? (cdr rest))))
                  (error 'unquote "takes exactly one expression")
                  (if (zero? level)
                      (list 'unquote (hyg:untag (car rest) al tmps))
                      (cons first (qq rest (- level 1)))))))
           ((and (eq? first 'quasiquote) (list? x))
            (cons 'quasiquote (qq (cdr x) (+ level 1))))
           ((and (eq? first 'unquote-splicing) (list? x))
            (error 'unquote-splicing "invalid context within quasiquote"))
           ((pair? first)
            (let ((car-first (qq (car first) level)))
              (if (and (eq? car-first 'unquote-splicing)
                       (list? first))
                  (let ((rest (cdr first)))
                    (if (or (not (pair? rest))
                            (not (null? (cdr rest))))
                        (error 'unquote-splicing "takes exactly one expression")
                        (list (list 'unquote-splicing
                                    (if (zero? level)
                                        (hyg:untag (cadr rest) al tmps)
                                        (qq (cadr rest) (- level 1)))
                                    (qq (cdr x) level)))))
                  (cons (cons car-first
                              (qq (cdr first) level))
                        (qq (cdr x) level)))))
           (else
            (cons first (qq (cdr x) level))))))
       ((vector? x)
        (list->vector
         (qq (vector->list x) level)))
       (else (hyg:untag-no-tags x al))))))

(define hyg:untag-lambda
  (lambda (bvv body al tmps)
    (let ((tmps2 (append! (hyg:flatten bvv) tmps)))
      `(lambda ,bvv
         ,@(hyg:untag-list body al tmps2)))))

(define hyg:untag-letrec
  (lambda (varvals body al tmps)
    (let ((tmps (append! (map car varvals) tmps)))
      `(letrec
         ,(map
            (lambda (varval)
              `(,(car varval)
                 ,(hyg:untag (cadr varval) al tmps)))
            varvals)
         ,@(hyg:untag-list body al tmps)))))

(define hyg:untag-let
  (lambda (varvals body al tmps)
    (let ((tmps2 (append! (map car varvals) tmps)))
      `(let
         ,(map
             (lambda (varval)
               `(,(car varval)
                  ,(hyg:untag (cadr varval) al tmps)))
             varvals)
         ,@(hyg:untag-list body al tmps2)))))

(define hyg:untag-named-let
  (lambda (lname varvals body al tmps)
    (let ((tmps2 (cons lname (append! (map car varvals) tmps))))
      `(let ,lname
         ,(map
             (lambda (varval)
               `(,(car varval)
                  ,(hyg:untag (cadr varval) al tmps)))
             varvals)
         ,@(hyg:untag-list body al tmps2)))))

(define hyg:untag-let*
  (lambda (varvals body al tmps)
    (let ((tmps2 (append! (reverse! (map car varvals)) tmps)))
      `(let*
         ,(let loop ((varvals varvals)
                      (i (length varvals)))
            (if (null? varvals) '()
              (let ((varval (car varvals)))
                (cons `(,(car varval)
                         ,(hyg:untag (cadr varval)
                            al (list-tail tmps2 i)))
                  (loop (cdr varvals) (- i 1))))))
         ,@(hyg:untag-list body al tmps2)))))

(define hyg:untag-do
  (lambda (varinistps exit-test body al tmps)
    (let ((tmps2 (append! (map car varinistps) tmps)))
      `(do
         ,(map
            (lambda (varinistp)
              (let ((var (car varinistp)))
                `(,var ,@(hyg:untag-list (cdr varinistp) al
                           (cons var tmps)))))
            varinistps)
         ,(hyg:untag-list exit-test al tmps2)
         ,@(hyg:untag-list body al tmps2)))))

;; (hyg:untag-vanilla 'a '((a . b)) '(a c)) => a
;; (hyg:untag-vanilla 'a '((a . b)) '(c))   => b
(define hyg:untag-vanilla
  (lambda (e al tmps)
    (cond ((pair? e)
            (cons (hyg:untag-vanilla (car e) al tmps)
              (hyg:untag-vanilla (cdr e) al tmps)))
          ((vector? e)
           (list->vector
            (hyg:untag-vanilla (vector->list e) al tmps)))
          ((not (symbol? e)) e)
          ((memq e tmps) e)
          ((assq e al) => (lambda (v)
                            ;; This is a kludge which basically permits to
                            ;; say that a symbol which starts with "%%" must
                            ;; always be gensymed. This is used when the
                            ;; output pattern introduces a new symbol since
                            ;; original MBE code does not deal well with
                            ;; this case [eg]
                            (let ((str (symbol->string (cdr v))))
                              (if (and (> (string-length str) 2)
                                       (string=? (substring str 0 2) "%%"))
                                  (car v)
                                  (cdr v)))))
          (else e))))

;; a flatten procedure.
(define hyg:flatten
  (lambda (e)
    (let loop ((e e) (r '()))

      (cond ((pair? e)    (loop (car e)
                                (loop (cdr e) r)))
            ((vector? e)  (loop (vector->list e) r))
            ((null? e)    r)
            (else         (cons e r))))))

;;;; End of hygiene filter.

;;; finds the leftmost index of list l where something equal to x
;;; occurs
(define mbe:position
  (lambda (x l)
    (let loop ((l l) (i 0))
      (cond ((not (pair? l)) #f)
            ((equal? (car l) x) i)
            (else (loop (cdr l) (+ i 1)))))))

;;; (mbe:append-map f l) == (apply append (map f l))

(define mbe:append-map
  (lambda (f l)
    (let loop ((l l))
      (if (null? l) '()
          (append (f (car l)) (loop (cdr l)))))))


;; split-improper-tail helps deal with improper lists when matching,
;; and is used by both mbe:matches-pattern? and mbe:get-bindings.
;; It will return two values:
;;
;; 1. The last CDR (either NIL if it's a proper list, or the improper tail)
;; 2. The original list WITHOUT the impreper tail.
;;
;; Examples:
;;
;; (split-improper-tail '())        => values '(), '()
;; (split-improper-tail '(1 2 3))   => values '(), '(1 2 3)
;; (split-improper-tail '(1 2 . 3)) => values '(3), '(1 2)
(define (split-improper-tail L)
  (let Loop ((new '())
             (old L))
    (if (pair? old)
        (Loop (cons (car old) new)
              (cdr old))
        (values old (reverse new)))))

;;; tests if expression e matches pattern p where k is the list of
;;; keywords, and 'ellipsis' is the symbol used for the ellipsis.
;;
;; Examples:
;;
;; (mbe:matches-pattern? '(f a b) '(* 3 4) '() '...)      => #t
;; (mbe:matches-pattern? '(f a x b) '(* 2 x 4) '(x) '...) => #t
;; (mbe:matches-pattern? '(f a x b) '(* 2 3 4) '(x) '...) => #f
(define mbe:matches-pattern?
  (lambda (p e k ellipsis)
      (cond ((mbe:ellipsis? p ellipsis)
             ;; p+, e+ will be the last CDRs of p, e (the improper tail of '())
             ;; then, p and e will be rebound to a similar list, WITHOUT that tail,
             ;; if it existed (see split-improper-tail
             (let-values (((p+ p) (split-improper-tail p))
                          ((e+ e) (split-improper-tail e)))
               (and (or (null? e) (pair? e))
                    (let* ((p-head (car p))
                           (p-tail (cddr p))
                           (e-head=e-tail (mbe:split-at-ellipsis e p-tail)))
                      (and e-head=e-tail
		                   (not (memq ellipsis p-tail))             ; fail on multiple ellipses
                           (mbe:matches-pattern?  p+ e+ k ellipsis) ; if improper, match tails
                           (let ((e-head (car e-head=e-tail))
                                 (e-tail (cdr e-head=e-tail)))
                             (and (every
			                       (lambda (x) (mbe:matches-pattern? p-head x k ellipsis))
                                   e-head)
			                      (mbe:matches-pattern? p-tail e-tail k ellipsis))))))))
            ((and (pair? p) (pair? e))
		     (and (mbe:matches-pattern? (car p) (car e) k ellipsis)
		          (mbe:matches-pattern? (cdr p) (cdr e) k ellipsis)))
            ((and (vector? p)
                  (vector? e)
                  (> (vector-length p) 0)
                  (= (vector-length p)
                     (vector-length e)))
             (let ((list-p (vector->list p))
                   (list-e (vector->list e)))
               (and (mbe:matches-pattern? (car list-p) (car list-e) k ellipsis)
		            (mbe:matches-pattern? (cdr list-p) (cdr list-e) k ellipsis))))
            ((symbol? p) (if (memq p k) (eq? p e) #t))
            (else (equal? p e)))))

;;; gets the bindings of pattern variables of pattern p for
;;; expression e where k is the list of keywords, and 'ellipsis'
;;; is the symbol used for the ellipsis.
;;
;; Examples:
;;
;; (mbe:get-bindings '(f a b) '(* 3 4) '() '...)
;;   => ((f . *) (a . 3) (b . 4))
;;
;; (mbe:get-bindings'(f a x b) '(* 2 x 4) '(x) '...)
;;   => ((f . *) (a . 2) (b . 4))
;;
;; (mbe:get-bindings '(f a x b) '(* 2 3 4) '(x) '...)
;;   => ((f . *) (a . 2) (b . 4))
;;
;; (mbe:get-bindings '(f a . b) '(func 1 2 3) '() '...)
;;   => ((f . func) (a . 1) (b 2 3))
;;
;; (mbe:get-bindings '(f #(a b)) '(func #(1 2)) '() '...)
;;   => ((f . func) (a . 1) (b . 2))
;;
;; (mbe:get-bindings '(f a ...) '(func 1 2) '() '...) ; see how lists are dealt with!
;;   => ((f . func) ((a) ((a . 1)) ((a . 2))))
;;
;; (mbe:get-bindings '(f a ...) '(func 1 2) '() ':::) ; alternative ellipsis
;;   => ((f . func) (a . 1) (... . 2))
;;
;; (mbe:get-bindings '(f a :::) '(func 1 2) '() ':::)  ; alternative ellipsis
;;   => ((f . func) ((a) ((a . 1)) ((a . 2))))
;;
;; (mbe:get-bindings '(f a b ... c) '(func 1 2 3 4 5 6) '() '...)
;;   => ((f . func) (a . 1) ((b) ((b . 2)) ((b . 3)) ((b . 4)) ((b . 5))) (c . 6))
(define mbe:get-bindings
  (lambda (p e k ellipsis)
    (cond ((mbe:ellipsis? p ellipsis)
           ;; p+, e+ will be the last CDRs of p, e (the improper tail of '())
           ;; then, p and e will be rebound to a similar list, WITHOUT that tail,
           ;; if it existed (see split-improper-tail
           (let-values (((p+ p) (split-improper-tail p))
                        ((e+ e) (split-improper-tail e)))
             (let* ((p-head (car p))
                    (p-tail (cddr p))
                    (e-head=e-tail (mbe:split-at-ellipsis e p-tail))
                    (e-head (car e-head=e-tail))
                    (e-tail (cdr e-head=e-tail)))
	           (let ((res (cons (cons (mbe:get-ellipsis-nestings p-head k ellipsis)
		                              (map (lambda (x) (mbe:get-bindings p-head x k ellipsis))
                                           e-head))
	                            (mbe:get-bindings p-tail e-tail k ellipsis))))
                 (if (null? p+)
                     res
                     (append (mbe:get-bindings p+ e+ k ellipsis) res))))))
          ((pair? p)
	       (append (mbe:get-bindings (car p) (car e) k ellipsis)
	               (mbe:get-bindings (cdr p) (cdr e) k ellipsis)))
          ((and (vector? p)  (vector? e) (= (vector-length p)
                                            (vector-length e)))
           (mbe:get-bindings (vector->list p) (vector->list e) k ellipsis))
          ((symbol? p)
           (if (memq p k) '() (list (cons p e))))
          (else '()))))

;;; expands pattern p using environment r;
;;; k is the list of keywords
(define mbe:expand-pattern
  (lambda (p r k ellipsis)
    (cond ((mbe:ellipsis? p ellipsis)
           (append (let* ((p-head (car p))
			              (nestings (mbe:get-ellipsis-nestings p-head k ellipsis))
                          (rr (mbe:ellipsis-sub-envs nestings r)))
                     (map (lambda (r1)
			                (mbe:expand-pattern p-head (append r1 r) k ellipsis))
                          rr))
	               (mbe:expand-pattern (cddr p) r k ellipsis)))
          ((pair? p)
	       (cons (mbe:expand-pattern (car p) r k ellipsis)
	             (mbe:expand-pattern (cdr p) r k ellipsis)))
          ((symbol? p)
           (if (memq p k) p
             (let ((x (assq p r)))
               (if x (cdr x) p))))
          (else p))))

;;; returns a list that nests a pattern variable as deeply as it
;;; is ellipsed
(define mbe:get-ellipsis-nestings
  (lambda (p k ellipsis)
    (let sub ((p p))
      (cond ((mbe:ellipsis? p ellipsis) (cons (sub (car p)) (sub (cddr p))))
            ((pair? p) (append (sub (car p)) (sub (cdr p))))
            ((symbol? p) (if (memq p k) '() (list p)))
            (else '())))))

;;; finds the subenvironments in r corresponding to the ellipsed
;;; variables in nestings
(define mbe:ellipsis-sub-envs
  (lambda (nestings r)
    (let ((sub-envs-list
           (let loop ((r r) (sub-envs-list '()))
             (if (null? r) (reverse! sub-envs-list)
                 (let ((c (car r)))
                   (loop (cdr r)
                   (if (mbe:contained-in? nestings (car c))
                       (cons (cdr c) sub-envs-list)
                       sub-envs-list)))))))
        (case (length sub-envs-list)
          ((0) #f)
          ((1) (car sub-envs-list))
          (else
           (let loop ((sub-envs-list sub-envs-list) (final-sub-envs '()))
             (if (some null? sub-envs-list) (reverse! final-sub-envs)
                 (loop (map cdr sub-envs-list)
                       (cons (mbe:append-map car sub-envs-list)
                             final-sub-envs)))))))))

;;; checks if nestings v and y have an intersection
(define mbe:contained-in?
  (lambda (v y)
    (if (or (symbol? v) (symbol? y)) (eq? v y)
        (some (lambda (v_i)
                        (some (lambda (y_j)
                                        (mbe:contained-in? v_i y_j))
                                      y))
                      v))))

;;; split expression e so that its second half matches with
;;; pattern p-tail
(define mbe:split-at-ellipsis
  (lambda (e p-tail)
    (let ((i (- (length e) (length p-tail))))
      (and (>= i 0) (split e i)))))

;;; tests if x is an ellipsing pattern, i.e., of the form
;;; (blah ... . blah2)
(define mbe:ellipsis?
  (lambda (x ellipsis)
    (and (pair? x) (pair? (cdr x)) (eq? (cadr x) ellipsis))))


#|

                        Original DEFINE-SYNTAX


(define-macro (define-syntax macro-name syn-rules)
  (if (or (not (pair? syn-rules))
          (not (eq? (car syn-rules) 'syntax-rules)))
    (error 'define-syntax "in ~S, bad syntax-rules ~S" macro-name syn-rules)

    (let ((keywords (cons macro-name (cadr syn-rules)))
          (clauses (cddr syn-rules)))
      `(define-macro (,macro-name . macro-arg)
         (let ((macro-arg (cons ',macro-name macro-arg))
               (keywords ',keywords))
           (cond ,@(map
                     (lambda (clause)
                       (let ((in-pattern (car clause))
                              (out-pattern (cadr clause)))
                         `((mbe:matches-pattern? ',in-pattern macro-arg
                             keywords)
                            (let ((tagged-out-pattern+alist
                                    (hyg:tag
                                      ',out-pattern
                                      (append! (hyg:flatten ',in-pattern) keywords)
                                      '())))
                              (hyg:untag
                                (mbe:expand-pattern
                                  (car tagged-out-pattern+alist)
                                  (mbe:get-bindings ',in-pattern macro-arg keywords)
                                  keywords)
                                (cdr tagged-out-pattern+alist)
                                '())))))
                     clauses)
             (else (error ',macro-name " no matching clause: ~S" ',clauses))))))))

|#


;; find-clause will find the clause to be used in order to expand a macro.
;;
;; Example:
;;
;; (define-syntax2 f
;;   (syntax-rules ()
;;     ((f a b)   (+ a b))
;;     ((f a b c) (* b c))))
;;
;; (find-clause 'f '(2 3) '() '( ((f a b)   (+ a b)) ((f a b c) (* b c))) '...)
;; => (+ 2 3)
;;
;; (find-clause 'f '(1 2 3) '() '( ((f a b)   (+ a b)) ((f a b c) (* b c))) '...)
;; => (* 2 3)
(define (find-clause macro-name macro-args keywords clauses ellipsis)
  (let ((macro-form (cons macro-name macro-args)))
    (let Loop ((l clauses))
      (if (null? l)
          (syntax-error macro-name "no matching clause for ~S" macro-form)
          (let ((in-pattern  (caar  l))  ; example '(f a b)
                (out-pattern (cadar l))) ; example '(+ a b)
            (if (mbe:matches-pattern? in-pattern macro-form keywords ellipsis)
                (let ((tmp (hyg:tag out-pattern
                                    (append! (hyg:flatten in-pattern) keywords)
                                    '()
                                    ellipsis)))
                  (hyg:untag (mbe:expand-pattern (car tmp)
                                                 (mbe:get-bindings in-pattern
                                                                   macro-form
                                                                   keywords
                                                                   ellipsis)
                                                 keywords
                                                 ellipsis)
                             (cdr tmp)
                             '()))
                (Loop (cdr l))))))))

;; check-clauses will check for validity of syntax-rules clauses.
;;
(define (check-clauses macro-name clauses)
  (for-each (lambda (l)
              (cond  ((not (pair? l))
                      (syntax-error 'let-syntax
                                    "bad clause spec (not a pair) ~S for syntax ~S"
                                    l
                                    macro-name))
                     ((not (pair? (car l)))
                      (syntax-error 'let-syntax
                                    "clause head ~S is not a pair in clause ~S for syntax ~S"
                                    (car l)
                                    l
                                    macro-name))
                     ((not (symbol? (caar l)))
                      (syntax-error 'let-syntax
                                    "car of clause head (~S) is not a symbol in clause ~S for syntax ~S"
                                    (caar l)
                                    l
                                    macro-name))
                     ((null? (cdr l))
                      (syntax-error 'let-syntax
                                    "null output template in clause spec ~S for syntax ~S"
                                    l
                                    macro-name))))
            clauses))


;;
;; A very simple implementation of let-syntax.
;; FIXME: Need some work
;;
;; Example (with alternative ellipsis symbol '===):
;;
;; (macro-expand '(let-syntax ((f (syntax-rules === () ((f) 10)))) (f)))
;;
;; =>
;;     (#%let-syntax
;;       ((f (lambda args
;;             ((#%symbol-value 'find-clause 'MBE)
;;              'f
;;              args
;;              '(f)
;;              '(((f) 10))
;;              '===))))
;;       (f))
;;
(define-macro (let-syntax bindings . body)
<<<<<<< HEAD
  (unless (list? bindings)
    (syntax-error 'let-syntax
                  "bad syntax specification ~S"
                  bindings))
  `(%%let-syntax
    ,(map (lambda (x)
            (let ((macro-name (car x))
                  (transformer  (cadr x)))
              ;; bindings are (name transformer)
              ;; **IF** transformer is a list that begins with 'syntax-rules,
              ;;   then we compile it as syntax-rules.
              ;; **IF** transformer is a list beginning with 'lambda,
              ;;   then we compile it as an internal define-macro 8-)
              (unless (pair? transformer) (syntax-error 'let-syntax
                                                        "bad transformer ~S"
                                                        transformer))
              (case (car transformer)
                ((syntax-rules)
                  (unless (memq (length transformer) '(3 4))
                    (syntax-error 'let-syntax
                                  "bad transformer ~S (wrong length)"
                                  transformer))
                 (let ((alt-ellipsis? (not (list? (cadr transformer)))))
                   (let ((ellipsis (if alt-ellipsis?
                                       (cadr transformer)
                                       '...))
                         (keywords (if alt-ellipsis?
                                       (cons macro-name (caddr transformer))
                                       (cons macro-name (cadr transformer))))
                         (clauses  (if alt-ellipsis?
                                       (cdddr transformer)
                                       (cddr transformer))))
                     (check-clauses macro-name clauses)
                     `(,macro-name (lambda args
                                     ((%%symbol-value 'find-clause 'MBE)
                                      ',macro-name
                                      args
                                      ',keywords
                                      ',clauses
                                      ',ellipsis))))))
                ((lambda) ;; local define-macro
                 (unless (>= (length transformer) 3) ; 1. name 2. args 3+. body
                   (syntax-error 'let-syntax
                                 "bad local define-macro transformer ~S"
                                 transformer))
                 (let ((macro-args (cadr transformer))
                       (macro-body (cddr transformer)))
                   (unless (or (symbol? macro-args)
                               (list? macro-args))
                     (syntax-error 'let-syntax
                                   "bad argument list ~S to local define-macro transformer named ~S"
                                   macro-args macro-name))
                   `(,macro-name (lambda ,macro-args ,@macro-body))))
                (else (syntax-error 'let-syntax
                                    "bad transformer ~S"
                                    transformer)))))
=======
  `(#%let-syntax
    ,(map (lambda (x)
            (let ((macro-name (car x))
                  (syn-rules  (cadr x)))
              (let ((alt-ellipsis? (not (list? (cadr syn-rules)))))
                (let ((ellipsis (if alt-ellipsis?
                                    (cadr syn-rules)
                                    '...))
                      (keywords (if alt-ellipsis?
                                    (cons macro-name (caddr syn-rules))
                                    (cons macro-name (cadr syn-rules))))
                      (clauses  (if alt-ellipsis?
                                    (cdddr syn-rules)
                                    (cddr syn-rules))))
                  `(,macro-name (lambda args
                                  ((#%symbol-value 'find-clause 'MBE)
                                           ',macro-name
                                           args
                                           ',keywords
                                           ',clauses
                                           ',ellipsis)))))))
>>>>>>> 754e98da
          bindings)
    ,@body))

;;;;
;;;; STklos code for define-syntax and syntax-rules
;;;;

(define-macro (syntax-rules . syn-rules)
  (let ((ellipsis '...))
    (when (or (symbol?  (car syn-rules))
              (keyword? (car syn-rules)))
      (set! ellipsis  (car syn-rules))
      (set! syn-rules (cdr syn-rules)))

    (let ((keywords    (car syn-rules))
          (clauses     (cdr syn-rules))
          (args        (gensym 'args)))
      `(lambda ,args
         ((#%symbol-value 'find-clause 'MBE) ',(car keywords)
                                             ,args
                                             ',keywords
                                             ',clauses
                                             ',ellipsis)))))

(define-macro (define-syntax macro-name syn-rules)

  (define (gen-macro ellipsis keywords clauses)
    `(define-macro ,macro-name
       (syntax-rules ,ellipsis ,(cons macro-name keywords) ,@clauses)))

  (define (signal-error _)
    (syntax-error 'define-syntax "in '~S', bad syntax-rules ~S"
                                 macro-name syn-rules))

    (if (or (not (pair? syn-rules))
            (not (eq? (car syn-rules) 'syntax-rules)))
      (signal-error #f)
      (with-handler signal-error
                    (let ((first (cadr syn-rules)))
                      (if (or (symbol? first) (keyword? first))
                          ;; User gave the ellipsis symbol
                          (gen-macro first (caddr syn-rules) (cdddr syn-rules))
                          (gen-macro '...  first             (cddr syn-rules)))))))







)       ;;; end of module definition of MBE


#|

                        Some macros for testing purpose

(define-syntax and
  (syntax-rules ()
    ((and) #t)
    ((and ?e) ?e)
    ((and ?e1 ?e2 ?e3 ...)
     (if ?e1 (and ?e2 ?e3 ...) #f))))

(define-syntax or
  (syntax-rules ()
    ((or) #f)
    ((or ?e) ?e)
    ((or ?e1 ?e2 ?e3 ...)
     (let ((temp ?e1))
       (if temp temp (or ?e2 ?e3 ...))))))

(define-syntax cond
    (syntax-rules (else =>)
      ((cond (else result1 result2 ...))
       (begin result1 result2 ...))
      ((cond (test => result))
       (let ((temp test))
         (if temp (result temp))))
      ((cond (test => result) clause1 clause2 ...)
       (let ((temp test))
         (if temp
             (result temp)
             (cond clause1 clause2 ...))))
      ((cond (test)) test)
      ((cond (test) clause1 clause2 ...)
       (let ((temp test))
         (if temp
             temp
             (cond clause1 clause2 ...))))
      ((cond (test result1 result2 ...))
       (if test (begin result1 result2 ...)))
      ((cond (test result1 result2 ...)
             clause1 clause2 ...)
       (if test
           (begin result1 result2 ...)
           (cond clause1 clause2 ...)))))

(define-syntax case
  (syntax-rules (else)
     ((case (key ...) clauses ...)
          (let ((atom-key (key ...)))
            (case atom-key clauses ...)))
     ((case key (else result1 result2 ...))
          (begin result1 result2 ...))
     ((case key ((atoms ...) result1 result2 ...))
          (if (memv key '(atoms ...)) (begin result1 result2 ...)))
     ((case key ((atoms ...) result1 result2 ...) clause clauses ...)
          (if (memv key '(atoms ...))
              (begin result1 result2 ...)
              (case key clause clauses ...)))))

(define-syntax and
  (syntax-rules ()
     ((and) #t)
     ((and test) test)
     ((and test1 test2 ...) (if test1 (and test2 ...) #f))))

(define-syntax or
  (syntax-rules ()
     ((or) #f)
     ((or test) test)
     ((or test1 test2 ...) (let ((x test1)) (if x x (or test2 ...))))))

(define-syntax let
  (syntax-rules ()
     ((let ((name val) ...) body1 body2 ...)
          ((lambda (name ...) body1 body2 ...) val ...))
     ((let tag ((name val) ...) body1 body2 ...)
          ((letrec ((tag (lambda (name ...) body1 body2 ...))) tag) val ...))))

(define-syntax let*
  (syntax-rules ()
     ((let* () body1 body2 ...)
          (let () body1 body2 ...))
     ((let* ((name1 val1) (name2 val2) ...) body1 body2 ...)
          (let ((name1 val1)) (let* ((name2 val2) ...) body1 body2 ...)))))


|#<|MERGE_RESOLUTION|>--- conflicted
+++ resolved
@@ -790,12 +790,11 @@
 ;;       (f))
 ;;
 (define-macro (let-syntax bindings . body)
-<<<<<<< HEAD
   (unless (list? bindings)
     (syntax-error 'let-syntax
                   "bad syntax specification ~S"
                   bindings))
-  `(%%let-syntax
+  `(#%let-syntax
     ,(map (lambda (x)
             (let ((macro-name (car x))
                   (transformer  (cadr x)))
@@ -825,7 +824,7 @@
                                        (cddr transformer))))
                      (check-clauses macro-name clauses)
                      `(,macro-name (lambda args
-                                     ((%%symbol-value 'find-clause 'MBE)
+                                     ((#%symbol-value 'find-clause 'MBE)
                                       ',macro-name
                                       args
                                       ',keywords
@@ -847,29 +846,6 @@
                 (else (syntax-error 'let-syntax
                                     "bad transformer ~S"
                                     transformer)))))
-=======
-  `(#%let-syntax
-    ,(map (lambda (x)
-            (let ((macro-name (car x))
-                  (syn-rules  (cadr x)))
-              (let ((alt-ellipsis? (not (list? (cadr syn-rules)))))
-                (let ((ellipsis (if alt-ellipsis?
-                                    (cadr syn-rules)
-                                    '...))
-                      (keywords (if alt-ellipsis?
-                                    (cons macro-name (caddr syn-rules))
-                                    (cons macro-name (cadr syn-rules))))
-                      (clauses  (if alt-ellipsis?
-                                    (cdddr syn-rules)
-                                    (cddr syn-rules))))
-                  `(,macro-name (lambda args
-                                  ((#%symbol-value 'find-clause 'MBE)
-                                           ',macro-name
-                                           args
-                                           ',keywords
-                                           ',clauses
-                                           ',ellipsis)))))))
->>>>>>> 754e98da
           bindings)
     ,@body))
 
