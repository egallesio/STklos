;;;;
;;;; module.stk -- Module stuff
;;;;
;;;; Copyright © 2000-2021 Erick Gallesio - I3S-CNRS/ESSI <eg@unice.fr>
;;;;
;;;;
;;;; This program is free software; you can redistribute it and/or modify
;;;; it under the terms of the GNU General Public License as published by
;;;; the Free Software Foundation; either version 2 of the License, or
;;;; (at your option) any later version.
;;;;
;;;; This program is distributed in the hope that it will be useful,
;;;; but WITHOUT ANY WARRANTY; without even the implied warranty of
;;;; MERCHANTABILITY or FITNESS FOR A PARTICULAR PURPOSE.  See the
;;;; GNU General Public License for more details.
;;;;
;;;; You should have received a copy of the GNU General Public License
;;;; along with this program; if not, write to the Free Software
;;;; Foundation, Inc., 59 Temple Place - Suite 330, Boston, MA 02111-1307,
;;;; USA.
;;;;
;;;;           Author: Erick Gallesio [eg@unice.fr]
;;;;    Creation date:  1-Jun-2000 12:26 (eg)
;;;; Last file update: 14-Dec-2021 15:35 (eg)
;;;;


;;=============================================================================
;;
;;                              SYMBOL-VALUE*
;;
;;=============================================================================
#|
<doc EXT symbol-value*
 * (symbol-value* symbol module)
 * (symbol-value* symbol module default)
 *
 * Returns the value bound to |symbol| in |module|. If |symbol| is not bound,
 * an error is signaled if no |default| is provided, otherwise |symbol-value|
 * returns |default|.
 * @l
 * Note that this function searches the value of |symbol| in |module|
 * ,(bold "and") in the STklos module if module is not a R7RS library.
 * only in |module|.
doc>
|#
(define symbol-value*
  (let ((absent (list 'absent))
        (stklos-module (find-module 'STklos)))
    (lambda (name module :optional (default #f default?))
      (let ((val (symbol-value name module absent)))
        (when (and (eq? val absent) (not (library? module)))
          (set! val (symbol-value name stklos-module absent)))
        (if (eq? val absent)
            (if default?
                default
                (error 'symbol-value* "symbol ``~S'' not found" name))
            val)))))

#|
<doc EXT symbol-bound?
 * (symbol-bound symb)
 * (symbol-bound symb module)
 *
doc>
|#
(define symbol-bound?
  (let ((absent (list 'absent)))
    (lambda (symb #:optional (module (current-module)))
      (not (eq? (symbol-value* symb module absent)
                absent)))))


;;=============================================================================
;;
;;                              SELECT-MODULE
;;
;;=============================================================================
#|
<doc EXT-SYNTAX select-module
 * (select-module <name>)
 *
 * Changes the value of the current module to the module with the given |name|.
 * The expressions evaluated after |select-module| will take place in
 * module |name| environment.  Module |name| must have been created
 * previously by a |define-module|. The result of |select-module| is
 * ,(emph "void").
 * |Select-module| is particularly useful when debugging since it
 * allows to place toplevel evaluation in a particular module. The
 * following transcript shows an usage of |select-module|.
 * ,(footnote [This transcript uses the default toplevel loop
 *             which displays the name of the current module in the evaluator
 *             prompt.]):
 * @lisp
 * stklos> (define foo 1)
 * stklos> (define-module bar
 *           (define foo 2))
 * stklos> foo
 * 1
 * stklos> (select-module bar)
 * bar> foo
 * 2
 * bar> (select-module stklos)
 * stklos>
 * @end lisp
doc>
|#

(define-macro (select-module name)
  ;; HACK: try to register the symbols definied in chose module to make
  ;; them known to the compiler (and avoid messages about undefined)
  (let ((mod (find-module name #f)))
    (when (and mod (not (eq? name 'STklos)))
      (register-new-globals! (module-symbols mod))))

  ;; The real expansion of the select-module
  `(%%set-current-module (find-module ',name)))


;;=============================================================================
;;
;;                              DEFINE-MODULE
;;
;;=============================================================================
#|
<doc EXT-SYNTAX define-module
 * (define-module <name> <expr1> <expr2> ...)
 *
 * |Define-module| evaluates the expressions |<expr1>|, |<expr2>| ... which
 * constitute the body of the module |<name>| in the environment of that module.
 * |Name| must be a valid symbol. If this symbol has not already been used to
 * define a module, a new module, named |name|, is created.
 * Otherwise, the expressions |<expr1>|, |<expr2>| ... are evaluated in
 * the environment of the (old) module |<name>|
 * ,(footnote [In fact |define-module| on a given name
 *           defines a new module only the first time it is invoked on this name.
 *           By this way, interactively reloading a module does not define
 *           a new entity, and the other modules which use it are not altered.]).
 * Definitions done in a module are local to the module and do not interact with
 * the definitions in other modules. Consider the following definitions,
 * @lisp
 * (define-module M1
 *    (define a 1))
 *
 * (define-module M2
 *   (define a 2)
 *   (define b (* 2 x)))
 * @end lisp
 *
 * Here, two modules are defined and they both bind the symbol |a| to a
 * value. However, since |a| has been defined in two distinct modules
 * they denote two different locations.
 * @l
 * The |STklos| module, which is predefined, is a special module which
 * contains all the ,(emph "global variables") of a R5RS program.  A symbol
 * defined in the |STklos| module, if not hidden by a local definition, is
 * always visible from inside a module. So, in the previous exemple, the
 * |x| symbol refers the |x| symbol defined in the |STklos| module.
 * @l
 * The result of |define-module| is ,(emph "void").
doc>
|#
(define %modules-stack  '())
(define %module-create  (lambda (name)
                          (set! %modules-stack (cons (current-module)
                                                     %modules-stack))
                          (%create-module name)))

(define %module-restore (lambda ()
                          (let ((previous (car %modules-stack)))
                            (set! %modules-stack (cdr %modules-stack))
                            previous)))

(define %module-handler (lambda (c)
                          (let ((mod (%module-restore)))
                            ;; Push c on the module stack since env will be broken
                            ;; by the module reset!
                            (set! %modules-stack (cons c %modules-stack))
                            (%%set-current-module mod)
                            ;; Hack: Here %module-restore will get back the old c
                            (raise (%module-restore)))))

(define-macro (define-module name . body)
  `(with-handler
      %module-handler
      (%%set-current-module (%module-create ',name))
      ,@body
      (%%set-current-module (%module-restore))
      (values (void) ',name)))


;;=============================================================================
;;
;;                              IMPORT
;;
;;=============================================================================
#|
<doc EXT-SYNTAX import
 * (import <module1> <module2> ...)
 *
 * Specifies the modules which are imported by the current module.
 * Importing a module makes the symbols it exports visible to the
 * importer, if not hidden by local definitions. When a symbol
 * is exported by several of the imported modules, the location denoted by
 * this symbol in the importer module correspond to the one of the last module
 * in the list
 * @lisp
 * (<module1> <module2> ...)
 * @end lisp
 * which exports it.
 * @l
 * If several |import| clauses appear in a module, the set of
 * imported modules  is determined by appending the various list of modules
 * in their apparition order.
 *
 * @lisp
 * (define-module M1
 *   (export a b)
 *   (define a 'M1-a)
 *   (define b 'M1-b))
 *
 * (define-module M2
 *   (export b c d)
 *   (define b 'M2-b)
 *   (define c 'M2-c)
 *   (define d 'M2-d))
 *
 * (define-module M3
 *   (import M1 M2)
 *   (display (list a b c d)))  @print{} (M1-a M2-b M2-c M2-d)
 *
 * (define-module M4
 *   (import M2 M1)
 *   (display (list a b c d)))  @print{} (M1-a M1-b M2-c M2-d)
 * @end lisp
 *
 * It is also possible to import partially (i.e. not all
 * exported symbols) from a module, as shown below:
 * @lisp
 * (define-module M5
 *   (import (M2 c d) M1)
 *   (display (list a b c d)))  @print{} (M1-a M1-b M2-c M2-d)
 * @end lisp
 * In this case, only the symbols |c| and |d| are imported from
 * module |M2|.
 * @l
 * ,(bold "Note:") Importations are not ,(emph "transitive"): when
 * the module ,(emph "C") imports the module ,(emph "B") which is an importer
 * of module ,(emph "A") the symbols of ,(emph "A") are not visible
 * from ,(emph "C"), except  by explicitly importing the ,(emph "A")
 * module from ,(emph "C").
 * @l
 * ,(bold "Note:") The module |STklos|, which contains the ,(emph "global
 * variables") is always implicitly imported from a module. Furthermore,
 * this module is always placed at the end of the list of imported modules.
doc>
|#
(define (%parse-imports imports)

  (define (parse import-set)
    ;; Build a key-list of the import-set. If the import-set is
    ;;       (prefix (only (a b) x y z) foo-),
    ;; it returns a list of the form
    ;;       (a/b #:only (x y z) #:prefix foo-)
    (cond
     ((list? import-set)
      (let ((key (car import-set)))
        (case key

          ((only)
           (if (>= (length import-set) 3)
               (let ((ids (cddr import-set)))
                 (unless (every symbol? ids)
                   (error 'import "bad list of symbols ~s in only clause"
                          ids key))
                 `(,@(parse (cadr import-set)) #:only ,ids))
               (error 'inport "bad only clause ~s" import-set)))

          ((except)
           (if (>= (length import-set) 3)
               (let ((ids (cddr import-set)))
                 (unless (every symbol? ids)
                   (error 'import "bad list of symbols ~s in except clause" ids))
                 `(,@(parse (cadr import-set)) #:except ,ids))
               (error 'inport "bad except clause ~s" import-set)))

          ((prefix)
           (if (and (= (length import-set) 3)
                    (symbol? (caddr import-set)))
               `(,@(parse (cadr import-set)) #:prefix ,(caddr import-set))
               (error 'inport "bad prefix clause ~s" import-set)))

          ((rename)
           (if (>= (length import-set) 3)
               (let ((assocs (cddr import-set)))
                 ;; Verify that all the assocs are well formed
                 (unless (every (lambda (x)
                                  (and (list? x) (= (length x) 2)
                                       (symbol? (car x)) (symbol? (cadr x))))
                                assocs)
                   (error 'import "bad list of associations ~s in rename clause"
                          assocs))
                 `(,@(parse (cadr import-set)) #:rename ,assocs))
               (error 'inport "bad rename clause ~s" import-set)))

          (else
           (list (%library-name->symbol import-set))))))

     ((symbol? import-set)
      ;; a "legacy" STklos module
      (list import-set))

     (else
      (error 'import "bad import set ~s" import-set))))
  ;;
  ;; Return a list of parsed imports
  ;;
  (map parse imports))


(define (%do-imports lib clauses)

  (define (eventually-load-library name)
    (let ((module (find-module name #f)))
      (or module
          ;; Try to load a file which could define this module
          (begin
            (require/provide (symbol->string name))

            ;; Verify that the module was correctly defined in this file
            (let ((mod (find-module name #f)))
              (unless mod
                (error 'import "module/library ~s does not exist"
                       (%symbol->library-name name)))
              mod)))))


  (define (build-import-list lib lst imported)
    (if (null? lst)
        imported
        (let ((key  (car lst))
              (val  (cadr lst))
              (rest (cddr lst)))
          (case key
            ((#:only)
             (let ((public (map cdr imported)))
               (for-each (lambda (symb)
                           (unless (memq symb public)
                             (error 'import "only: symbol ~s is not in the import set"
                                    symb)))
                         val)
               (set! imported (filter! (lambda (x) (memq (cdr x) val)) imported))))

            ((#:except)
             (let ((public (map cdr imported)))
               (for-each (lambda (symb)
                           (if (memq symb public)
                               (set! imported (remove (lambda (x) (eq? (cdr x) symb)) imported))
                               (error 'import "except: symbol ~s is not in the import set" symb)))
                         val)))
            ((#:rename)
             (for-each (lambda (pair)
                         (let ((original (car pair))
                               (new      (cadr pair)))
                           (let Loop ((lst imported))
                             (if (null? lst)
                                 (error 'import
                                        "rename: symbol ~s is not in the import set" original)
                                 (if (eq? (cdar lst) original)
                                     (set-cdr! (car lst) new)
                                     (Loop (cdr lst)))))))
                       val))
            ((#:prefix)
             (for-each (lambda (pair)
                         (set-cdr! pair (symbol-append val (cdr pair))))
                       imported)))
          ;; Loop with the rest of lst
          (build-import-list lib rest imported))))


  (define (import-symbols importer name keylist)
    (let* ((mod       (eventually-load-library name))
           (imported  (build-import-list mod
                                         keylist
                                         (list-copy (module-exports mod)))))
      ;; Make aliases for all symbols in imported list
            (for-each (lambda (pair)
                  (%symbol-link (cdr pair) (car pair) lib mod)
                  (register-new-global! (cdr pair)))
                imported)))

  ;; Call import-symbols for each import spec
  (for-each (lambda (imp)
              (let ((name     (car imp))
                    (keylist  (cdr imp)))
                (import-symbols lib name keylist)))
            clauses)

  ;; Retain the import list (for module-imports)
  (%module-imports-set! lib (append! (module-imports lib)
                                     clauses)))

;;;;
;;;; IMPORT
;;;;
(define-macro (import . modules)
  (let ((imp (%parse-imports modules)))
    ;; Since imported modules can define macros. We need to grab them
    ;; in case we are just compiling a file to produce a '.ostk' file
    (for-each (lambda (x)
                (%grab-file-information (symbol->string (car x))))
              imp)
    ;; Run time expansion
    `(%do-imports (current-module) (list-copy ',imp))))


;;=============================================================================
;;
;;                              EXPORT
;;
;;=============================================================================
#|
<doc EXT-SYNTAX export
 * (export <symbol1> <symbol2> ...)
 *
 * Specifies the symbols which are exported (i.e. ,(emph "visible")) outside
 * the current module. By default, symbols defined in a module are not
 * visible outside this module, excepted if they appear in an |export|
 * clause.
 * @l
 * If several |export| clauses appear in a module, the set of
 * exported symbols is determined by ``,(emph "unionizing")'' symbols exported
 * in all the |export| clauses.
 * @l
 * The result of |export| is ,(emph "void").
doc>
|#


(define (%parse-exports symbols)
  ;; Used at compile-time: returns a list of pairs ((name . exported-name) ... )

  (let Loop ((l symbols) (res '()))
    (cond
     ((null? l)
          ;; Hack to avoid useless compilation messages.
          (register-new-globals!  (map car res))
          (reverse! res))
     ((symbol? (car l))
          ;; export a single identifier
          (let ((s (car l)))
            (Loop (cdr l)
                  (cons (cons s s)
                        res))))
     ((and (pair? (car l)) (eq? (caar l) 'rename))
          ;; export with renaming: (rename old new)
          (let ((symbs (cdar l)))
            (unless (and (= (length symbs) 2)
                         (symbol? (car symbs))
                         (symbol? (cadr symbs)))
              (error 'export "bad renaming clause ~S" (car l)))
            (Loop (cdr l)
                  (cons (cons (car symbs) (cadr symbs))
                        res))))
     (else
          (error 'export "bad exportation `~S'" (car l))))))


(define (%do-exports lib symbols)

  (define (add-symbol name rename lst)
    (let ((old (assq name lst)))
      (if old
          (let ((old-rename (cdr old)))
            (unless (or (eq? name old-rename)
                        (eq? old-rename rename))
              (error 'export "exported symbol ~s was previously renamed as ~S"
                     name old-rename))
            (set-cdr! old rename)
            lst)
          (cons (cons name rename) lst))))

  (let Loop ((l symbols) (res (module-exports lib)))
    (cond
     ((null? l) (%module-exports-set! lib res))
     (else
          (let ((symbs (car l)))
            (Loop (cdr l)
                  (add-symbol (car symbs) (cdr symbs) res)))))))


;;;;
;;;; EXPORT
;;;;
(define-macro (export . symbols)
  (let ((s (%parse-exports symbols)))
    `(%do-exports (current-module) ',s)))


;;//;; FIXME: For compatibility (should be deleted soon)
;;//(define (%module-export module . symbols)
;;//  (%do-exports module symbols))


(define-macro (export-syntax . arg)
  ;; This is only an approximation. Must be rewritten
  `(%%publish-syntax ,@arg))

;;=============================================================================
;;
;;                              IN-MODULE
;;
;;=============================================================================
#|
<doc EXT-SYNTAX in-module
 * (in-module mod s)
 * (in-module mod s default)
 *
 * This form returns the value of symbol with name |s| in the module with name
 * |mod|. If this symbol is not bound,  an error is signaled if no |default| is
 * provided, otherwise |in-module| returns |default|. Note that the value of |s|
 * is searched in |mod| and all the modules it imports.
 * @l
 * This form is in fact a shortcut. In effect,
 * @lisp
 * (in-module my-module foo)
 * @end lisp
 * @l
 * is equivalent to
 * @lisp
 * (symbol-value* 'foo (find-module 'my-module))
 * @end lisp
doc>
|#
(define-macro (in-module mod symb . default)
  `(apply symbol-value* ',symb (find-module ',mod) ',default))
<<<<<<< HEAD

;;=============================================================================
;;
;;                            MODULE-LOCK-SYMBOLS!
;;
;;=============================================================================

#|
<doc EXT module-lock-bindings!
 * (module-lock-bindings! mod)
 *
 * Lock all symbol bindins  module |mod|, so they will all be unmutable.
 * @lisp
 * (define-module mod (define a 1) (define b 2))
 * (select-module mod)
 * (module-lock-bindings! (find-module 'mod))
 * (set! a 10)   => error
 * (set! b 20)   => error
 * (define c 20) => OK, c was not locked when module-lock-bindings was called.
 * (set! c 50)   => OK for the same reason
 * (define a -1) => OK, a is a *new* binding, and define is allowed
 * (set! a -2)   => OK, a is a *new* binding!
 * @end lisp
|#
(define (module-lock-bindings! mod)
  (unless (module? mod) (error "bad module ~S" mod))
  (for-each (lambda (sym) (module-lock-binding! sym mod))
            (module-symbols mod)))
=======
>>>>>>> a3f397f6
<|MERGE_RESOLUTION|>--- conflicted
+++ resolved
@@ -534,7 +534,6 @@
 |#
 (define-macro (in-module mod symb . default)
   `(apply symbol-value* ',symb (find-module ',mod) ',default))
-<<<<<<< HEAD
 
 ;;=============================================================================
 ;;
@@ -562,6 +561,4 @@
 (define (module-lock-bindings! mod)
   (unless (module? mod) (error "bad module ~S" mod))
   (for-each (lambda (sym) (module-lock-binding! sym mod))
-            (module-symbols mod)))
-=======
->>>>>>> a3f397f6
+            (module-symbols mod)))