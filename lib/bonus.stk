;;;;
;;;;
;;;; Copyright © 2000-2025 Erick Gallesio <eg@stklos.net>
;;;;
;;;;
;;;; This program is free software; you can redistribute it and/or modify
;;;; it under the terms of the GNU General Public License as published by
;;;; the Free Software Foundation; either version 2 of the License, or
;;;; (at your option) any later version.
;;;;
;;;; This program is distributed in the hope that it will be useful,
;;;; but WITHOUT ANY WARRANTY; without even the implied warranty of
;;;; MERCHANTABILITY or FITNESS FOR A PARTICULAR PURPOSE.  See the
;;;; GNU General Public License for more details.
;;;;
;;;; You should have received a copy of the GNU General Public License
;;;; along with this program; if not, write to the Free Software
;;;; Foundation, Inc., 59 Temple Place - Suite 330, Boston, MA 02111-1307,
;;;; USA.
;;;;
;;;;           Author: Erick Gallesio [eg@unice.fr]
;;;;    Creation date: 14-Jun-2000 17:24 (eg)
;;;;


(export read-chars read-chars! display-shared gensym
        macro-expand macro-expand* unquote unquote-splicing
        ... => _ else
        improper-list?
<<<<<<< HEAD
        delete delete!
        every any
=======
        remove remove! delete delete!
>>>>>>> caab4536
        call-with-input-string call-with-output-string
        read-case-sensitive
        open-input-virtual open-output-virtual
        define-read-directive
        read-from-string read-from-string-ci
        eval-from-string eval-from-string-ci
        command-line program-name
        create-directories ensure-directories-exist
        posix-error? posix-error-name posix-error-message
        posix-error-errno posix-error-procedure posix-error-arguments
        make-hash-table hash-table->alist alist->hash-table
        hash-table-update! hash-table-update!/default
        hash-table-keys hash-table-values hash-table-fold
        hash-table-merge! hash-table-copy
        fluid-let time tagbody
        dotimes repeat while until
        call/ec
        base64-encode-string base64-decode-string
        md5sum-file
        ansi-color ansi-color-protect do-color
        port->string port->sexp-list port->string-list
        print printerr eprintf printf fprintf
        exec exec-list die
        decompose-file-name dirname basename file-separator
        make-path file-suffix file-prefix
        port-idle-register! port-idle-unregister! port-idle-reset!
        chmod
        with-mutex
        error-object-location %push-id %stable-version?
        define-constant
        void?
        default-browser open-in-browser manual man
        exact-integer-log
        receive case-lambda
        radians->degrees degrees->radians
        1+ 1- inc! dec!
        pop! push!
        dolist
        %define-condition-type-accessors
        message-condition? condition-message
        serious-condition?
        error?
        error-message? error-location error-message
        read-with-shared-structure read/ss
        write-with-shared-structure write/ss
        parameterize
        require-extension
        string->keyword
        get-environment-variable get-environment-variables
        implementation-name implementation-version cpu-architecture
        machine-name os-name os-version
        fx-width fx-greatest fx-least
        assume
        version-alist
        port-has-port-position? port-position port-has-set-port-position!?
        set-port-position!
        make-i/o-invalid-position-error i/o-invalid-position-error?
        command-name command-args argc script-file script-directory
        make-nan)


;;;; Deprecated names
(define read-chars read-bytes)
(define read-chars! read-bytes!)


;;;; Aliases
(define display-shared display)


#|
<doc EXT gensym
 * (gensym)
 * (gensym prefix)
 *
 * Creates a new symbol. The print name of the generated symbol
 * consists of a prefix (which defaults to "G") followed by the decimal
 * representation of a number. If |prefix| is specified, it must be
 * either a string or a symbol.
 * @lisp
 * (gensym)        => @pipeG100@pipe
 * (gensym "foo-") => foo-101
 * (gensym 'foo-)  => foo-102
 * @end lisp
doc>
|#
(define gensym
  (let ((counter 0))
    (lambda (:optional (prefix "G"))
      (when (symbol? prefix)
        (set! prefix (symbol->string prefix))
        (unless (string? prefix)
          (error 'gensym "bad gensym prefix ~S" prefix)))
      (set! counter (+ counter 1))
      (string->uninterned-symbol (string-append prefix
                                                (number->string counter))))))

#|
<doc EXT macro-expand* macro-expand
 * (macro-expand form)
 * (macro-expand* form)
 *
 * |macro-expand| returns the macro expansion of |form| if it is a macro call,
 * otherwise |form| is returned unchanged.
 *
 * @lisp
 * (define-macro (add1 x) `(+ ,x 1))
 * (macro-expand '(add1 foo)) => (+ foo 1)
 * (macro-expand '(car bar))  => (car bar)
 * @end lisp
 *
 * |macro-expand*| returns the *full* macro expansion of |form|, that is it repeats
 * the macro-expansion, while the expanded form contains macro calls.
 *
 * @lisp
 * (define-macro (add2 x) `(add1 (add1 ,x)))
 * (macro-expand '(add2 foo)) => (add1 (add1 foo))
 * (macro-expand* '(add2 foo)) => (+ (+ foo 1) 1)
 * @end lisp
 *
 * NOTE: |macro-expand| and |macro-expand*| expand only the global macros.
doc>
|#
(define (macro-expand exp)
  (%macro-expand exp #f))

(define (macro-expand* exp)
  (let ((new (%macro-expand exp #f)))
    (if (equal? new exp)
        exp
        (macro-expand* new))))


;;
;; Quasiquote friends
;;
(define-macro (unquote . e)
  (syntax-error "unquote cannot be used outside of quasiquote in form ~S"
                (cons 'unquote e)))

(define-macro (unquote-splicing . e)
  (syntax-error "unquote-splicing cannot be used outside of quasiquote in form ~S"
                (cons 'unquote-splicing e)))

;;
;; auxiliary syntax
;;
(define-macro (...  . args)
  (syntax-error "auxiliary syntax '...' cannot be used here ~s" (cons '... args)))

(define-macro (=>  . args)   ;;  FIXME: it breaks SRFI 61
  (syntax-error "auxiliary syntax '=>' cannot be used here ~s" (cons '=> args)))

(define-macro (_  . args)
  (syntax-error "auxiliary syntax '_' cannot be used here ~s" (cons '_ args)))

(define-macro (else  . args)
  (syntax-error "auxiliary syntax 'else' cannot be used here ~s" (cons 'else args)))

;;;
;;; List functions
;;;

#|
<doc EXT improper-list?
 * (improper-list? obj)
 *
 * Returns false if and only if |obj| is an improper list.
 * @lisp
 * (improper-list? 2)            => #f
 * (improper-list? '())          => #f
 * (improper-list? '(1 2 3))     => #f
 * (improper-list? '(1 2 . 3))   => #t
 * (improper-list? (cons 'a 'b)) => #t
 * (improper-list? (list 1 2))   => #f
 * (improper-list? #void)        => #f
 * @end lisp
doc>
|#

(define (improper-list? lst)
  (and (pair? lst)
       (not (list? lst))))


#|
<doc EXT delete delete!
 * (delete  x list [=])
 * (delete! x list [=])
 *
 * |Delete| uses the comparison procedure |=|, which defaults to
 * |equal?|, to find all elements of |list| that are equal to |x|, and
 * deletes them from |list|. The dynamic order in which the various
 * applications of |=| are made is not specified.
 * @l
 * The list is not disordered -- elements that appear in the result
 * list occur in the same order as they occur in the argument list.
 * @l
 * The comparison procedure is used in this way: |(= x ei)|. That is,
 * |x| is always the first argument, and a list element is always the
 * second argument. The comparison procedure will be used to compare
 * each element of list exactly once; the order in which it is applied
 * to the various |ei| is not specified. Thus, one can reliably remove
 * all the numbers greater than five from a list with
 * @lisp
 * (delete 5 list <)
 * @end lisp
 *
 * |delete!| is the linear-update variant of |delete|. It is allowed,
 * but not required, to alter the cons cells in its argument |list| to
 * construct the result.
doc>
|#
(define (delete  x l :optional (comp equal?))
  (remove  (lambda (y) (comp x y)) l))

(define (delete! x l :optional (comp equal?))
  (remove! (lambda (y) (comp x y)) l))


#| any and every here were suppressed in order to be rewritten in C. |#
;; (define (every pred l . others)         ;; compatible with SRFI-1
;;   (unless (procedure? pred)
;;     (error 'every "bad procedure" pred))

;;   (if (null? others)
;;       ;; EVERY called with mono argument predicate
;;       (letrec ((every (lambda (l)
;;                         (cond
;;                          ((null? l)        #t)
;;                          ((null? (cdr l)) (pred (car l)))
;;                          (else            (and  (pred (car l))
;;                                                 (every (cdr l))))))))
;;         (every l))

;;       ;; General case
;;       (letrec ((every (lambda (l last)
;;                         (if (memq '() l)
;;                             last
;;                             (let ((cars  (map car l))
;;                                   (cdrs (map cdr l)))
;;                               (if (memq '() cdrs)
;;                                   (apply pred cars)
;;                                   (let ((res (apply pred cars)))
;;                                     (and res
;;                                          (every cdrs res)))))))))
;;         (every (cons l others) #t))))

#|
|#
;; (define (any pred l . others)           ;; compatible with SRFI-1
;;   (unless (procedure? pred)
;;     (error 'any "bad procedure" pred))

;;   (if (null? others)
;;       ;; ANY called with mono argument predicate
;;       (letrec ((any (lambda (l)
;;                       (cond
;;                        ((null? l)       #f)
;;                        ((null? (cdr l)) (pred (car l)))
;;                        (else            (or (pred (car l))
;;                                             (any (cdr l))))))))
;;         (any l))
;;       ;; General case
;;       (letrec ((any (lambda (l last)
;;                       (if (memq '() l)
;;                           last
;;                           (let ((cars  (map car l))
;;                                 (cdrs (map cdr l)))
;;                             (if (memq '() cdrs)
;;                                 (apply pred cars)
;;                                 (let ((res (apply pred cars)))
;;                                   (or res
;;                                       (any cdrs res)))))))))
;;        (any (cons l others) #f))))


;;;
;;; String Port functions
;;;
#|
<doc EXT call-with-input-string
 * (call-with-input-string string proc)
 *
 * behaves as |call-with1-input-file| except that the port passed to |proc|
 * is the sting port obtained from |port|.
 * @lisp
 * (call-with-input-string "123 456"
 *   (lambda (x)
 *      (let* ((n1 (read x))
 *             (n2 (read x)))
 *         (cons n1 n2))))          => (123 . 456)
 * @end lisp
doc>
|#

(define call-with-input-string (%call-with open-input-string))

#|
<doc EXT call-with-output-string
 * (call-with-output-string proc)
 *
 * |Proc| should be a procedure of one argument. |Call-with-output-string|
 * calls |proc| with a freshly opened output string port. The result of
 * this procedure is a string containing all the text that has been written
 * on the string port.
 * @lisp
 * (call-with-output-string
 *   (lambda (x) (write 123 x) (display "Hello" x))) => "123Hello"
 * @end lisp
doc>
|#
(define (call-with-output-string proc)
  (let ((port (open-output-string)))
    (proc port)
    (close-port port)
    (get-output-string port)))


;;;;
;;;; Read directives
;;;;
#|
<doc EXT define-read-directive
 * (define-read-directive name expr1 expr2 ...)
 *
 * The form |define-read-directive| adds a reading directive that will be recognized
 * by the reader. The new reading directive will start with a sharp character
 * ('#') followed by the characters of |name|. When the reader recognizes the read
 * directive, it executes the sequence of expressions |expr1| |expr2| ...
 *
 * NOTE: When the expressions |expr1| |expr2| ..., the thunk functions
 * |current-port| and  |current-directive| are defined in their
 * dynamic environment. They can  respectively be used to access the port
 * where the directive was read and it's name as a string.
 *
 * @lisp
 * (define-read-directive !underscore-numbers    (accept-srfi-169-numbers #t))
 * (define-read-directive !no-underscore-numbers (accept-srfi-169-numbers #f))
 *
 * (list #!underscore-numbers    (symbol? '1_000) (integer? '1_000)
 *       #!no-underscore-numbers (symbol? '1_000) (integer? '1_000))
 *                         => (#f #t #t #f)
 * @end lisp
doc>
|#
(define-macro (define-read-directive name . body)
  (let* ((port (gensym '_rd))
         (str  (gensym '_rd))
         (code `(lambda (,port ,str)
                  (let ((current-port (lambda() ,port))
                        (current-directive (lambda() (format "#~a" ,str))))
                    ,@body))))
    `(begin
       ;; Define the code associated to directive both in produced code
       ;; and in the compiler
       (when-load-and-compile (%add-read-directive ',name ,code))

       ;; Add the directive code to the .ostk meta-data
       (when-compile
        (register-read-directive! ',name ,code)))))

;;;
;;; Port functions
;;;

#|
<doc EXT read-case-sensitive
 * (read-case-sensitive)
 * (read-case-sensitive value)
 *
 * This parameter object permits to change the default behaviour of
 * the |read| primitive used on the current input port , when reading a symbol.
 * If this parameter has a true value a symbol is not converted to a default
 * case when interned. Since R7RS requires that symbol are case insignificant,
 * the default value  of this parameter is `#t`.
 *
 * [NOTE]
 * ====
 * * This parameter works on the current input port only and cannot change
 *   read beahviour's globally.
 *
 * * See also syntax for _<<doc_symbols, special characters>>_ in symbols.
 * ====
doc>
|#
(define-parameter read-case-sensitive
  #t
  (lambda (v)
    (%port-case-sensitive-set! (current-input-port) v)
    (%port-case-sensitive (current-input-port))))


;;;
;;; Virtual Port functions
;;;
(define (open-input-virtual :key (read-char #f) (ready? #f) (eof? #f) (close #f))
  (%open-input-virtual (vector read-char ready? eof? close)))


(define (open-output-virtual :key (write-char #f) (write-string #f)
                             (flush #f) (close #f))
  (%open-output-virtual (vector write-char write-string flush close)))



;;;;
;;;; String functions
;;;;

#|
<doc EXT read-from-string-ci read-from-string
 * (read-from-string str)
 *
 * Performs a read from the given |str|. If |str| is the empty string,
 * an end of file object is returned. |Read-from-string-ci| uses |read-ci|
 * to read.
 *
 * @lisp
 * (read-from-string "123 456") => 123
 * (read-from-string "")        => an eof object
 * (read-from-string "ABC")     => ABC
 * (read-from-string-ci "ABC")  => abc
 * @end lisp
doc>
|#
(define (read-from-string s)
  (let* ((p    (open-input-string s))
         (expr (read p)))
    (close-port p)
    expr))

(define (read-from-string-ci s)
  (let* ((p    (open-input-string s))
         (expr (read-ci p)))
    (close-port p)
    expr))


#|
<doc EXT eval-from-string-ci eval-from-string
 * (eval-from-string str)
 * (eval-from-string str module)
 * (eval-from-string-ci str)
 * (eval-from-string-ci str module)
 *
 * Read an expression from |str| and evaluates it with |eval|. If a |module|
 * is passed, the evaluation takes place in the environment of this module.
 * Otherwise, the evaluation takes place in the environment returned by
 * |current-module|. The primitive |eval-from-string-ci| uses the |read-ci|
 * to read the form to evaluate.
 * @lisp
 * (define x 10)
 * (define-module M
 *   (define x 100))
 * (eval-from-string "(+ x x)")                   => 20
 * (eval-from-string "(+ x x)" (find-module 'M))  => 200
 * (eval-from-string "(cons 'A 'B)")              => (A . B)
 * (eval-from-string-ci "(cons 'A 'B)")           => (a . b)
 * @end lisp
doc>
|#
(define (eval-from-string str :optional env)
  (eval (read-from-string str)
        env))

(define (eval-from-string-ci str :optional env)
  (eval (read-from-string-ci str)
        env))


;;;;
;;;; System functions
;;;;
#|
<doc R7RS command-line
 * (command-line)
 *
 * Returns the command line passed to the process as a list
 * of strings. The first string corresponds to the command
 * name.
doc>
|#

(define-parameter command-line
  (let ((script-file (key-get *%system-state-plist* :script-file "")))
    (cons (if (equal? script-file "")
              ""
              (key-get *%system-state-plist* :program-name ""))
          (key-get *%system-state-plist* :argv '())))
  (lambda (val)
    (if (and (list? val)
             (not (null? val))
             (every string? val))
        val
        (error 'command-line "bad command line ~S" val))))


#|
<doc EXT program-name
 * (program-name)
 *
 * Returns the invocation name of the current program as a string. If the file is
 * not a script (in sense of {{quick-link-srfi 193}}), it is the name of the
 * running {{stklos}} interpreter, otherwise it is the name of the running script.
 * This function always returns a string whereas the |command-name| procedure returns
 * `#f` when the program name is not a script.
doc>
|#
(define (program-name)
  (key-get *%system-state-plist* :program-name))



#|
<doc EXT create-directories
 * (create-directories dir)
 * (create-directories dir permissions)
 *
 * Create a directory with name |dir|. No error is signaled if |dir| already exists.
 * Parent directories of |dir| are created as needed. If |permissions| is omitted,
 * it defaults to #o775 (masked by the current umask).
 *
 * NOTE: This function was also called |make-directories|. This old name is
 * obsolete.
doc>
|#
(define (create-directories path :optional (perm #o775))
  (let ((dir (dirname path)))
    (unless (file-is-directory? dir)
      (create-directories dir perm))
    (create-directory path perm)))


#|
<doc EXT ensure-directories-exist
 * (ensure-directories-exist path)
 *
 * Create a directory with name |dir| (and its parent directories if needed), if it
 * does not exist yet.
doc>
|#
(define (ensure-directories-exist path)
  (unless (file-is-directory? path)
    (create-directories path)))


;;
;; STRFI-170 (POSIX API) compatible functions
;;

#|
<doc EXT posix-error?
 * (posix-error? obj)
 *
 * This procedure returns `#t` if |obj| is a condition object that describes a
 * POSIX error, and `#f` otherwise.
 *
 * This function is defined in {{link-srfi 170}}.
doc>
|#
(define (posix-error? obj)
  (and (condition? obj)
       (condition-has-type? obj &posix-error)))

(define (%posix-error-condition-ref posix-error field)
  (unless (posix-error? posix-error)
    (error "expected a posix-error condition" posix-error))
  (condition-ref posix-error field))

#|
<doc EXT posix-error-name
 * (posix-error-name posix-error)
 *
 * This procedure returns a symbol that is the name associated with the
 * value of |errno| when the POSIX function reported an error. This can be
 * used to provide programmatic recovery when a POSIX function can return
 * more than one value of |errno|.
 *
 * This function is defined in {{link-srfi 170}}.
doc>
|#
(define (posix-error-name posix-error)
  (%posix-error-condition-ref posix-error 'errname))

#|
<doc EXT posix-error-message
 * (posix-error-message posix-error)
 *
 * This procedure returns a string that is an error message reflecting the
 * value of errno when the POSIX function reported an error. This string
 * is useful for reporting the cause of the error to the user
 *
 * This function is defined in {{link-srfi 170}}.
doc>
|#
(define (posix-error-message posix-error)
  (%posix-error-condition-ref posix-error 'r7rs-msg))

#|
<doc EXT posix-error-errno
 * (posix-error-errno posix-error)
 *
 * This procedure returns the value of |errno| (an exact integer).
doc>
|#
(define (posix-error-errno posix-error)
  (%posix-error-condition-ref posix-error 'errno))


#|
<doc EXT posix-error-procedure
 * (posix-error-procedure posix-error)
 *
 * This procedure returns the name of the Scheme procedure that raised
 * the error.
doc>
|#
(define (posix-error-procedure posix-error)
  (condition-ref posix-error 'location))

#|
<doc EXT posix-error-arguments
 * (posix-error-args posix-error)
 *
 * This procedure returns the list of the Scheme procedure arguments
 * that raised the error.
doc>
|#
(define (posix-error-arguments posix-error)
  (condition-ref posix-error 'r7rs-irritants))


;;;;
;;;; Hash-tables functions
;;;;

#|
<doc EXT make-hash-table
 * (make-hash-table)
 * (make-hash-table comparison)
 * (make-hash-table comparison hash)
 *
 * |Make-hash-table| admits three different forms.  The most general form
 * admit two arguments. The first argument is a comparison function which
 * determines how keys are compared; the second argument is a function which
 * computes a hash code for an object and returns the hash code as a non
 * negative integer. Objets with the same hash code are stored in an A-list
 * registered in the bucket corresponding to the key.
 *
 * If omitted,
 *
 * - |hash| defaults to the |hash-table-hash| procedure
 *  (see _<<hashtablehash, `hash-table-hash` primitive>>_).

 * - |comparison| defaults to the |eq?| procedure
 *   (see _<<eqprim, `eq?` primitive>>_)).
 *
 * Consequently,
 * @lisp
 * (define h (make-hash-table))
 * @end lisp
 * is equivalent to
 * @lisp
 * (define h (make-hash-table eq? hash-table-hash))
 * @end lisp
 *
 * An interesting example is
 * @lisp
 * (define h (make-hash-table string-ci=? string-length))
 * @end lisp
 * which defines a new hash table which uses |string-ci=?| for
 * comparing keys. Here, we use the string-length as a (very simple)
 * hashing function. Of course, a function which gives a key depending
 * of the characters composing the string gives a better repartition
 * and should probably enhance performance. For instance, the following
 * call to |make-hash-table| should return a more efficient, even if
 * not perfect, hash table:
 * @lisp
 * (make-hash-table
 *    string-ci=?
 *    (lambda (s)
 *      (let ((len (string-length s)))
 *        (do ((h 0)  (i 0 (+ i 1)))
 *            ((= i len) h)
 *          (set! h
 *                (+ h (char->integer
 *                       (char-downcase (string-ref s i)))))))))
 * @end lisp
 *
 * NOTE: Hash tables with a comparison function equal to |eq?| or
 * |string=?| are handled in an more efficient way (in fact, they don't use
 * the |hash-table-hash| function to speed up hash table retrievals).
doc>
|#
(define (make-hash-table :optional (comparison eq?) (hash-func hash-table-hash))
  (%make-hash-table comparison hash-func))


#|
<doc EXT hash-table->alist
 * (hash-table->alist hash)
 *
 * Returns an _association list_ built from the entries in |hash|.
 * Each entry in |hash| will be represented as a pair whose |car| is the
 * entry's key and whose |cdr| is its value.
 *
 * NOTE: the order of pairs in the resulting list is unspecified.
 * @lisp
 * (let ((h (make-hash-table)))
 *   (dotimes (i 5)
 *     (hash-table-set! h i (number->string i)))
 *   (hash-table->alist h))
 *        => ((3 . "3") (4 . "4") (0 . "0")
 *            (1 . "1") (2 . "2"))
 * @end lisp
doc>
|#
(define (hash-table->alist h)
  (hash-table-map h cons))

#|
<doc EXT alist->hash-table
 * (alist->hash-table alist)
 * (alist->hash-table alist comparison)
 * (alist->hash-table alist comparison hash)
 *
 * Returns hash-table built from the _association list_
 * |alist|. This function maps the |car| of every element in |alist|
 * to the |cdr| of corresponding elements in |alist|. the |comparison| and
 * |hash| functions are interpreted as in |make-hash-table|. If some key
 * occurs multiple times in |alist|, the value in the first
 * association will take precedence over later ones.
 *
doc>
|#
(define (alist->hash-table lst :optional (comp eq?) (hash hash-table-hash))
  (let ((ht (make-hash-table comp hash)))
    (for-each (lambda (x)
                (if (not (hash-table-exists? ht (car x)))
                    (hash-table-set! ht (car x) (cdr x))))
              lst)
    ht))


#|
<doc EXT  hash-table-update!/default hash-table-update!
 * (hash-table-update! hash key update-fun thunk)
 * (hash-table-update!/default hash key update-fun default)
 *
 * Update the value associated to |key| in table |hash| if key is already in
 * table with the value |(update-fun current-value)|. If no value is
 * associated to |key|, a new entry in the table is first inserted
 * before updating it (this new entry being the result of calling |thunk|).
 *
 * Note that the expression
 * @lisp
 * (hash-table-update!/default hash key update-fun default)
 * @end lisp
 * is equivalent to
 * @lisp
 * (hash-table-update! hash key update-fun (lambda () default))
 * @end lisp
 *
 * @lisp
 * (let ((h   (make-hash-table))
 *       (1+  (lambda (n) (+ n 1))))
 *   (hash-table-update!/default h 'test 1+ 100)
 *   (hash-table-update!/default h 'test 1+)
 *   (hash-table-ref h 'test))             => 102
 * @end lisp
doc>
|#
(define (hash-table-update! hash key func :optional (thunk #f thunk?))
  (let ((value (if thunk?
                   (hash-table-ref hash key thunk)
                   (hash-table-ref hash key))))
    (hash-table-set! hash key (func value))))

(define (hash-table-update!/default hash key func default)
  (let ((value (hash-table-ref/default hash key default)))
    (hash-table-set! hash key (func value))))


#|
<doc EXT hash-table-values hash-table-keys
 * (hash-table-keys hash)
 * (hash-table-values hash)
 *
 * Returns the keys or the values of |hash|.
doc>
|#
(define (hash-table-keys ht)
  (hash-table-map ht (lambda (x y) x)))

(define (hash-table-values ht)
  (hash-table-map ht (lambda (x y) y)))

#|
<doc EXT hash-table-fold
 * (hash-table-fold hash func init-value)
 *
 * This procedure calls |func| for every association in |hash|
 * with three arguments: the key of the association key, the value
 * of the association value, and an accumulated value, |val|. |Val| is
 * init-value for the first invocation of |func|, and for subsequent
 * invocations of |func|, the return value of the previous invocation of
 * |func|. The value |final-value| returned by |hash-table-fold| is the
 * return value of the last invocation of |func|. The order in which |func| is
 * called for different associations is unspecified.
 * @l
 * For instance, the following expression
 * @lisp
 * (hash-table-fold ht (lambda (k v acc) (+ acc 1)) 0)
 * @end lisp
 * computes the number of associations present in the |ht| hash table.
doc>
|#
(define (hash-table-fold ht func val)
  (hash-table-for-each ht
                       (lambda (key value)
                         (set! val (func key value val))))
  val)

#|
<doc EXT hash-table-merge!
 * (hash-table-merge! hash1 hash2)
 *
 * Adds all mappings in |hash2| into |hash1| and returns the resulting
 * hash table. This function may modify |hash1| destructively.
doc>
|#
(define (hash-table-merge! ht1 ht2)
  (hash-table-for-each ht2 (lambda (key val) (hash-table-set! ht1 key val)))
  ht1)


#|
<doc EXT hash-table-copy
 * (hash-table-copy hash)
 *
 * Returns a copy of |hash|.
doc>
|#
(define (hash-table-copy ht)
  (let ((new (make-hash-table (hash-table-equivalence-function ht)
                              (hash-table-hash-function ht))))
    (hash-table-merge! new ht)))

;; ======================================================================



#|
<doc EXT-SYNTAX fluid-let
 * (fluid-let <bindings> <body>)
 *
 * The |<bindings>| are evaluated in the current environment, in some
 * unspecified order, the current values of the variables present in
 * |<bindings>| are saved, and the new evaluated values are assigned to the
 * |<bindings>| variables. Once this is done, the expressions of |<body>|
 * are evaluated sequentially in the current environment; the value of the
 * last expression is the result of |fluid-let|. Upon exit, the stored
 * variables values are restored. An error is signalled if any of the
 * |<bindings>| variable is unbound.
 * @lisp
 * (let* ((a 'out)
 *        (f (lambda () a)))
 *   (list (f)
 *         (fluid-let ((a 'in)) (f))
 *         (f))) => (out in out)
 * @end lisp
 *
 * When the body of a |fluid-let| is exited by invoking a continuation,
 * the new variable values are saved, and the variables are set to their old
 * values. Then, if the body is reentered by invoking a continuation, the old
 * values are saved and new values are restored. The following example illustrates
 * this behavior
 *
 * @lisp
 * (let ((cont #f)
 *       (l    '())
 *       (a    'out))
 *   (set! l (cons a l))
 *   (fluid-let ((a 'in))
 *     (set! cont (call-with-current-continuation (lambda (k) k)))
 *     (set! l (cons a l)))
 *   (set! l (cons a l))
 *
 *   (if cont (cont #f) l)) =>  (out in out in out)
 * @end lisp
doc>
|#
(define-macro (fluid-let bindings . body)
  (let* ((vars (map car bindings))
         (vals (map cadr bindings))
         (tmps (map (lambda (x) (gensym)) vars)))
    `(let ,(map list tmps vars)
       (dynamic-wind
          (lambda () ,@(map (lambda (x y) `(set! ,x ,y)) vars vals))
          (lambda () ,@body)
          (lambda () ,@(map (lambda (x y) `(set! ,x ,y)) vars tmps))))))


#|
<doc EXT-SYNTAX time
 * (time expr1 expr2 ...)
 *
 * Evaluates the expressions |expr1|, |expr2|, ... and returns the
 * result of the last expression. This form also prints the time spent
 * for this evaluation, in milliseconds, and the quantity of bytes
 * alocated on the current error port, as well as the number of garbage
 * collection done.
 * This is CPU time, and not real ("wall") time.
 *
 * @lisp
 * (time (begin (make-list 200) 'finish))
 *     Elapsed time: 0.059 ms
 *     Allocations: 6408 bytes in 201 allocation calls (GC: 0)
 * => finish
 * @end lisp
 *
 * In the example above, the result of the expression is only the symbol
 * |finish|. The two other lines are written to the standard error port.
 *
 * The allocation accounting is independent for each thread, and allocations
 * in children threads do not increase the parent thread counters, as the
 * example below illustrates. Note that, on the other side, the number of GC
 * calls is is a global counter.
 *
 * @lisp
 * (let ((T (make-thread (lambda () (make-list 1_000_000) (eprintf "finish\n")))))
 *   (time (thread-start! T) ;; Launch T wich allocate 1_000_1000 cells
 *         (thread-sleep! 3) ;; wait for the child thread to allocate list
 *         (thread-join! T)))
 * finish
 *     Elapsed time: 9.795 ms
 *     Allocations: 800384 bytes in 8 allocation calls (GC: 0)
 * @end lisp
 * The eight allocations we can see here are for theads bookeeping and are
 * far from the million cells allocated in thread |T|.
doc>
|#
(define-macro time
  (lambda args
    (let ((time-start  (gensym))
          (res         (gensym))
          (counting?   (gensym))
          (allocs      (gensym))
          (bytes       (gensym))
          (gc-no       (gensym)))
      `(let ((,counting? (%count-allocations))  ;; save if we are counting allocs
             (,gc-no     (begin (gc) (key-get (%gc-stats) #:gc-no 0)))) ;; and GC count
         (%vm-allocation-reset!)                ;; reset thread counters
         (%count-allocations #t)                ;; count allocations now
         (let* ((,time-start (exact-clock))
                (,res        (begin ,@args))
                (,allocs     (%vm-allocation-counter))
                (,bytes      (%vm-allocation-bytes)))
           (eprintf ";    Elapsed time: ~S ms\n"
                    (/ (- (exact-clock) ,time-start) 1000.0))
           (eprintf ";    Allocations: ~S byte~A in ~S allocation call~A (GC: ~A)\n"
                    ,bytes (if (= ,bytes 1) "" "s") ,allocs (if (= ,allocs 1) "" "s")
                    (- (key-get (%gc-stats) #:gc-no 0) ,gc-no))
           (%count-allocations ,counting?)       ;; restore save state
           ,res)))))                             ;; return computed result

#|
<doc EXT-SYNTAX tagbody ->
 * (tagbody <expression1> <expression2> ...)
 * (-> tag)
 *
 * The `|<expression>|`s are evaluated sequentially from left to right,
 * and the value(s) of the last <expression> is(are) returned as in a
 * |begin| form. Within a |tagbody| form expressions which are keywords
 * are considered as tags and the special form |(-> tag)| is used to
 * transfer execution to the given tag. This is a **very low level**
 * form which is inspired on |tabgody| Common Lisp's form. It can be useful
 * for defining new syntaxes, and should probably not be used as is.
 *
 * @lisp
 * (tagbody               ;; an infinite loop
 *    #:1 (display ".")
 *        (-> #:1))
 *
 * (let ((v 0))
 *   (tagbody
 *    #:top (when (< v 5)
 *            (display v)
 *            (set! v (fx+ v 1))
 *            (-> #:top))))                      @print{} 01234
 *
 * (tagbody (display 1)
 *          (tagbody (display 2)
 *                   (-> #:inner)
 *                   (display "not printed")
 *            #:inner
 *                  (display 3)
 *                  (-> #:outer)
 *                  (display "not printed too"))
 *    #:outer
 *          (display "4"))                        @print{} 1234
 * @end lisp
doc>
|#
(define-macro (tagbody . body)
  (let ((tags  (map (lambda (x) (cons x (%compiler-new-label)))
                    (filter keyword? body))))

    (define (replace code)
      ;; replace knowns tags in (-> tag) expressions
      ;; Unknown tags (inner tagbody forms) are lefts as is
      (if (pair? code)
          (if (and (eq? (car code) '->) (= (length code) 2))
              (let ((t (assq (cadr code) tags)))
                (if t `(#%goto ,(cdr t)) code))
              (map replace code))
          code))

    (define (verify code)
      ;; Verify that final expansion doesn't contains still (-> tag).
      ;; Presence of remaining '->' forms denote a goto to an undefined label
      (if (pair? code)
          (cond
             ((and (eq? (car code) '->) (= (length code) 2))
                (error 'tagbody "destination label ~S not defined\n" (cadr code)))
             ((eq? (car code) 'tagbody)  ;; internal tagbody ⇒ skip it
                #void)
             (else
                (map verify code)))))

    (let ((new-body (map (lambda (x)
                           (if (keyword? x)
                               `(#%label ,(cdr (assq x tags)))
                               (replace x)))
                         body)))
      (verify new-body)
      `(begin ,@new-body))))

#|
<doc EXT-SYNTAX dotimes
 * (dotimes [var count] <expression1> <expression2> ...)
 * (dotimes [var count result] <expression1> <expression2> ...)
 *
 * Evaluates the |count| expression, which must return an
 * integer and then evaluates the `|<expression>|`s once for each
 * integer from zero (inclusive) to |count| (exclusive), in order,
 * with the symbol |var| bound to the integer; if the value of
 * |count| is zero or negative, then the `|<expression>|`s are not
 * evaluated. When the loop completes, |result| is evaluated and its
 * value is returned as the value of the |dotimes| construction. If
 * |result| is omitted, |dotimes| result is *_void_*.
 * @lisp
 * (let ((l '()))
 *   (dotimes (i 4 l)
 *      (set! l (cons i l)))) => (3 2 1 0)
 * @end lisp
doc>
|#
(define-macro (dotimes bindings . body)
  ;; In the lambda passed to the apply, below:
  ;; If count is a number (not a variable), don't include a
  ;; LET for it -- it won't change anyway!
  ;;
  ;; For example:
  ;; (macro-expand '(dotimes (i MAX) 'work))
  ;;    => (let ((G77 MAX)) (do ((i 0 (+ i 1))) ((>= i G77) (void)) 'work))
  ;;
  ;; (macro-expand '(dotimes2 (i 10) 'work))
  ;;    => (begin (do ((i 0 (fx+ i 1))) ((fx>= i 10) (void)) 'work))
  ;;
  ;; The second case will be faster for nested DOTIMEs, because it
  ;; avoids access to a local variable *and* entering-and-leaving
  ;; a LET.
  ;;
  ;; Also - if count is constant *and* a fixnum, we can use
  ;; fx- and fx>, even though the speed difference is not
  ;; that great.
  ;;
  ;; When count is not a fixnum, we use + and >= :
  ;; (macro-expand '(dotimes (i 1180591620717411303424) 'work))
  ;;   => (begin (do ((i 0 (+ i 1))) ((>= i 1180591620717411303424) (void)) 'work))
  ;;
  (apply (lambda (var count . result)
           (let* ((result (if (null? result) (list '(void)) result))
                  (limit (if (number? count) count (gensym)))
                  (head  (if (number? count)
                             '(begin)
                             `(let ((,limit ,count)))))
                  (plus (if (fixnum? count) 'fx+ '+))
                  (ge   (if (fixnum? count) 'fx>= '>=)))
             `(,@head (do ((,var 0 (,plus ,var 1)))
                          ((,ge ,var ,limit) ,@result)
                        ,@body))))
         bindings))

;; NOTE: I (eg) have tried to implement dotimes using a repeat, to inherit loop
;; unrolling. It's really faster, ... but not thread-safe :-<. The correction to make
;; the expansion thread safe is slower than the previous implementation.
;;
;;(define-macro (dotimes bindings . body)
;;  (apply (lambda (var count . result)
;;           (let* ((result (if (null? result) (list '(void)) result))
;;                  (plus   (if (fixnum? count) 'fx+ '+)))
;;             `(let ((,var 0))
;;                (repeat ,count
;;                        ,@body ;; thread safe version: (let ((,var ,var)) ,@body)
;;                        (set! ,var (,plus ,var 1)))
;;                ,@result)))
;;         bindings))

#|
<doc EXT-SYNTAX repeat
 * (repeat count <expression1> <expression2> ...)
 *
 * Evaluates the |count| expression, which must return an
 * integer and then evaluates the `|<expression>|`s once for each
 * integer from zero (inclusive) to |count| (exclusive). The result of
 * |repeat| is undefined.
 *
 * This form could be easily simulated with |dotimes|. Its interest is
 * that it is faster.
 * @lisp
 * (repeat 3 (display "."))     => prints "..."
 * (repeat 0 (display "."))     => prints nothing
 * @end lisp
doc>
|#
(define-macro (repeat count . body)

  (define (%repeat n body use-fx?)
    ;; Repeat without loop unrolling (n must be a variable)
    ;; If expr is constant *and* a fixnum, we can use fx- and fx>,
    ;; even though the speed difference is not that great.
    (let ((minus (if use-fx? 'fx- '-))
          (gt    (if use-fx? 'fx> '>)))
      `(tagbody
          #:top
          (when (,gt ,n 0)
            (set! ,n (,minus ,n 1))
            ,@body
            (-> #:top)))))


  (define (%multiply-list L k)
    ;; Multiplies a list...
    ;; (%multiply-list '(a b c) 3) => (a b c a b c a b c)
    (cond ((fx=? k 0) '())
          ((fx=? k 1) (list-copy L))
          (else       (append (list-copy L)
                              (%multiply-list L (fx- k 1))))))

  ;;
  ;; body of repeat starts here
  ;;
  (let* ((it     (compiler:unroll-iterations))
         (inside (%multiply-list body it))
         (c      (gensym))
         (q      (gensym))
         (r      (gensym)))
    (if (fixnum? count)
        ;; We can compute the number of loops at compile time and produce
        ;; simpler code. We can also use fx functions.
        (if (and (= it 1) (positive? count))
            ;; No loop unrolling
            `(let ((,c ,count)) ,(%repeat c body #t))
            ;; Unroll the loop.
            (let ((valq (quotient count it))
                  (valr (remainder count it)))
               `(begin
                  ,(if (positive? valq) ;; We have a "big" loop
                      `(let ((,q ,valq)) ,(%repeat q inside #t))
                      `(void))
                  ,(if (positive? valr);; we have a "small" loop
                       `(let ((,r ,valr)) ,(%repeat r body #t))
                       `(void)))))
        ;; count is not a fixnum.  Compute modulo and reminder at runtime
        (if (= it 1)
            ;; No loop unrolling.
            `(let ((,c ,count)) ,(%repeat c body #f))
            ;; Unroll the loop
            `(let* ((,c ,count)
                    (,q (quotient ,c ,it))
                    (,r (remainder ,c ,it)))
               ,(%repeat q inside #f)
               ,(%repeat r body #f))))))

#|
<doc EXT-SYNTAX while
 * (while <test> <expression1> <expression2> ...)
 *
 * |While| evaluates the `|<expression>|`s until |<test>| returns a false
 * value. The value returned by this form is *_void_*.
doc>
|#
(define-macro (while test . body)
  `(tagbody
    #:top
    (when ,test
      (begin ,@body
             (-> #:top)))))

#|
<doc EXT-SYNTAX until
 * (until <test> <expression1> <expression2> ...)
 *
 * |Until| evaluates the `|<expression>|`s until |<while>| returns a false
 * value. The value returned by this form is *_void_*.
doc>
|#
(define-macro (until test . body)
  `(tagbody
    #:top
    (unless ,test
      (begin ,@body
             (-> #:top)))))

#|
<doc EXT 1+ 1-
 * (1+ x)
 * (1- x)
 *
 * These procedures return |x| plus one and |x| minus one, respectively. Note that
 * the value of |x| is not changed.
 *
 * @lisp
 * (define x 10)
 * (1+ x)          => 11
 * x               => 10
 * (1- x)          => 9
 * x               => 10
 * @end lisp
doc>
|#
(define (1+ x) (+ x 1))
(define (1- x) (- x 1))


#|
<doc EXT push! pop!
 * (push! place val)
 * (pop! place)
 *
 * These macros push and pop an element into/from a list, so as to use
 * it as a stack. The result of the |push!| form is undefined, whereas
 * the result of |pop!| is the result of the evaluation of |place|.
 *
 * @lisp
 * (define S (list 20 30 40))
 * (push! S 10)
 * S                         => (10 20 30 40)
 * (pop! S)                  => 10
 * S                         => (20 30 40)
 * @end lisp
 * Since {{stklos}} permits generalized |set!|, |place| may be a list
 * of the form `(proc a1 a2 ...)`. In this case, |push!| calls the setter
 * of |proc|.
 * @lisp
 * (define v (vector (list 1 2) (list 3 4)))
 * (push! (vector-ref v 0) 17)
 * (pop! (vector-ref v 1))                       => 3
 * v                                             => #((17 1 2) (4))
 * @end lisp
doc>
|#
(define (%invalid-place who place)
  (error who
         "place must be a symbol (variable) or a list (generalized variable). Was ~S"
         place))

(define-macro (push! place val)
  (cond
   ((symbol? place)
    ;; simple push! on a variable
    `(set! ,place (cons ,val ,place)))
   ((list? place)
    ;; Generalized push!. Do not evaluate arguments two times
    (let ((vars (map (lambda (x) (list (gensym) x)) place)))
      `(let ,vars
         ((setter ,(caar vars))
          ,@(map car (cdr vars))
          (cons ,val ,(map car vars))))))
   (else
    (%invalid-place 'push! place))))


(define-macro (pop! place)
  (let ((x (gensym 'res-)))
    (cond
     ((symbol? place)
      ;; simple pop! on a variable
      `(let ((,x (car ,place)))
         (set! ,place (cdr ,place))
         ,x))
     ((list? place)
      ;; Generalized pop!. Do not evaluate argument two times
      (let ((vars (map (lambda (x) (list (gensym) x)) place)))
        `(let ,vars
           (let ((,x ,(map car vars)))
             ((setter ,(caar vars))
              ,@(map car (cdr vars))
              (cdr ,x))
             (car ,x)))))
     (else
      (%invalid-place 'pop! place)))))

#|
<doc EXT inc! dec!
 * (inc! place)
 * (inc! place val)
 * (dec! place)
 * (dec! place val)
 *
 * These forms increment or decrement the value contained in |place| by |val|.
 * If ommitted, |val| defaults to 1. The result of both forms is undefined.
 *
 * Since {{stklos}} permits generalized |set!|, |place| may be a list
 * of the form `(proc a1 a2 ...)`. In this case, these forms call the setter
 * of |proc|.
 *
 * @lisp
 * (define x 10)
 * (inc! x)
 * x                        => 11
 * (dec! x 10)
 * x                        => 1
 * (define l (list 1 2 3))
 * (inc! (car l))
 * (dec! (list-ref l 1) 20)
 * l                        => (2 -18 3)
 * @end lisp
doc>
|#
(define (%make-inc-dec-body who place op val)
  (cond
   ((symbol? place)
    ;; simple inc! or dec! on a variable
    `(set! ,place (,op ,place ,val)))
   ((list? place)
    ;; Generalized inc! or dec!. Do not evaluate arguments two times
    (let ((vars (map (lambda (x) (list (gensym) x)) place)))
      `(let ,vars
         ((setter ,(caar vars))
          ,@(map car (cdr vars))
          (,op ,(map car vars) ,val)))))
   (else
    (%invalid-place who place))))

(define-macro (inc! place :optional (value 1))
  (%make-inc-dec-body 'inc! place '+ value))

(define-macro (dec! place :optional (value 1))
  (%make-inc-dec-body 'dec! place '- value))


#|
<doc EXT dolist
 * (dolist (x lst) body)
 * (dolist (x lst result) body)
 *
 * This macro will iterate over |lst|, executing |body| for each
 * element |x|. The symbol |x| will be captured and bound in |body|.
 * If |result| is provided, and is not |x|, this form returns |result|;
 * otherwise, its result is undefined.
 * @lisp
 * (dolist (x '(10 20 30))
 *   (display (- x)) (newline))
 * -10
 * -20
 * -30
 * (let ((sum 0))
 *   (dolist (x '(1 2 3 4 5) sum)
 *     (inc! sum (square x))))       => 55
 * @end lisp
 * The form |dolist| is borrowed from Common Lisp. However, using |dolist|
 * is not the preferred way to process a list. For instance, the last example
 * could be better rewritten in:
 * @lisp
 * (apply + (map square '(1 2 3 4 5))
 * @end lisp
doc>
|#
(define-macro (dolist binding . body)
  (unless (and (pair? binding)
               (<= 2 (length binding) 3)
               (symbol? (car binding)))
    (error 'dolist "bad dolist binding" binding))
  (apply (lambda (var lst . result)
           `(begin
              ;; iterate on all the list elements
              (for-each (lambda (,var) ,@body)
                        ,lst)
              ;; insert in the begin form the result if present or != of var
              ,@(if (or (null? result) (eq? (car result) var)) '() result)))
         binding))

#|
<doc EXT call/ec
 * (call/ec proc)
 *
 * |call/ec| is an short name for |call-with-escape-continuation|. |call/ec|
 * calls |proc| with one parameter, which is the current escape continuation
 * (a continuation which can only be used to abort a computation and hence
 * cannot be "re-enterered").
 *
 * @lisp
 * (list 1
 *       (call/ec (lambda (return) (list 'a (return 'b) 'c)))
 *       3)        => (1 b 3)
 * @end lisp
 * |call/ec| is cheaper than the full |call/cc|. It is particularily useful
 * when all the power of |call/cc| is not needded.
doc>
|#
(define (call/ec proc)
  (let ((tag   (gensym "call/ec")))
    (with-handler
        (lambda (c)
          (if (and (pair? c) (eq? (car c) tag))
              (apply values (cdr c))
              (raise c)))
        (proc (lambda l (raise (cons tag l)))))))


;; ======================================================================
;;      base64 ...
;; ======================================================================
#|
<doc EXT base64-encode-string
 * (base64-encode-string str)
 *
 * Return a string contening the contents of |str| converted to Base64
 * encoded format.
doc>

<doc EXT base64-decode-string
 * (base64-decode-string str)
 *
 * Decode the contents of |str| expressed in Base64.
doc>
|#
(define base64-encode-string #f)
(define base64-decode-string #f)
(let ((encode/decode (lambda (op name)
                       (lambda (str)
                         (unless (string? str)
                           (error name "bad string ~s" str))
                         (let ((in  (open-input-string str))
                               (out (open-output-string)))
                           (op in out)
                           (get-output-string out))))))

  (set! base64-encode-string
        (encode/decode base64-encode 'base64-encode-string))
  (set! base64-decode-string
        (encode/decode base64-decode 'base64-decode-string)))

;; ======================================================================
;;      md5sum ...
;; ======================================================================
#|
<doc EXT md5sum-file
 * (md5sum-file str)
 *
 * Return a string contening the md5 sum of the file whose name is |str|.
doc>
|#
(define (md5sum-file path)
  (let ((port (open-file path "r")))
    (if port
        (let ((res (md5sum port)))
          (close-input-port port)
          res)
        (error "cannot read file ~s" path))))

;; ======================================================================
;;      ansi-color  & ansi-color-protect...
;; ======================================================================

#|
<doc EXT ansi-color
 * (ansi-color e1 e2 ... en)
 *
 * |ansi-color| permits to build a string which embeds ANSI codes to
 * colorize texts on a terminal. Each expression e~i~ must be a string,
 * a symbol or an integer.
 *
 * Strings constitute the message to be displayed.
 *
 * A symbol can designate
 *
 * - a color in the set {|black|, |red|, |green|, |yellow|, |blue|,
 *   |magenta|, |cyan|, |white|} for foreground colors
 * - a color in the set {|bg-black|, |bg-red|, |bg-green|, |bg-yellow|,
 *   |bg-blue|, |bg-magenta|, |bg-cyan|, |bg-white|} for background colors.
 * - a qualifier such as |normal|, |bold|, |italic|, |underline|, |blink|,
 *   |reverse| or |no-bold|, |no-italic|, |no-underline|, |no-blink|,
 *   |no-reverse|.
 *
 * Integer values can be used for terminals which are able to display  256 colors.
 * If the number is positive, it is used as a foreground color. Otherwise,
 * it is uses as a background color. Note that not all the terminals are able to
 * use more than eight colors.
 *
 * For instance,
 * @lisp
 * (display (ansi-color "a word in "
 *                      'bold 'red "RED" 'normal
 *                      " and another in "
 *                      'reverse 'blue "BLUE" 'normal))
 * @end lisp
 * will display the words BLUE and RED in color.
doc>
|#
(define ansi-color         #f)
(define ansi-color-protect #f)

(let ((ansi-color-start   "\e[")
      (ansi-color-stop    "m"))

  (define (code c)
    (let ((alist '((normal      . "0")
                   (bold        . "1")  (no-bold        . "21")
                   (italic      . "2")  (no-italic      . "22")
                   (underline   . "4")  (no-underline   . "24")
                   (blink       . "5")  (no-blink       . "25")
                   (reverse     . "7")  (no-reverse     . "27")
                   (black       . "30") (bg-black       . "40")
                   (red         . "31") (bg-red         . "41")
                   (green       . "32") (bg-green       . "42")
                   (yellow      . "33") (bg-yellow      . "43")
                   (blue        . "34") (bg-blue        . "44")
                   (magenta     . "35") (bg-magenta     . "45")
                   (cyan        . "36") (bg-cyan        . "46")
                   (white       . "37") (bg-white       . "47"))))
      (let ((v (assoc c alist)))
        (if v (cdr v) ""))))

  ;; ansi-color-protect ...
  (set! ansi-color-protect
    (lambda (start stop)
      #:ansi-color-protect
      (set! ansi-color-start (string-append start "\e["))
      (set! ansi-color-stop  (string-append "m" stop))))

  ;; ansi-color ...
  (set! ansi-color
    (lambda  args
      #:ansi-color
      (let Loop ((args       args)
                 (str-prev?  #t)
                 (res        ""))
        (cond
          ((null? args)
             (if str-prev?
                 res
                 (string-append res ansi-color-stop)))
          ((string? (car args))
             (Loop (cdr args)
                   #t
                   (string-append res
                                  (if str-prev? "" ansi-color-stop)
                                  (car args))))
          ((integer? (car args))
             (Loop (cdr args)
                   #f
                   (string-append res
                                  (if str-prev? ansi-color-start ";")
                                  (if (positive? (car args))
                                      (format "38;5;~a" (car args))
                                      (format "48;5;~a" (car args))))))
          ((symbol? (car args))
             (Loop (cdr args)
                   #f
                   (string-append res
                                  (if  str-prev? ansi-color-start ";")
                                  (code (car args)))))
          ((pair? (car args))
             (Loop (append (car args) (cdr args))
                   str-prev?
                   res))
          (else (error 'ansi-color "bad command ~S" args)))))))


(define do-color
  (let ((term (or (getenv "TERM") "")))
    (if (and (not (key-get *%system-state-plist* :interactive #f))
             (any (lambda(x) (regexp-match x term))
                  '("rxvt" "xterm" "xterm-color" "linux" "cygwin" "cons25")))
        ;; Terminal accepts color
        ansi-color
        ;; Provide a procedure which ignore color indications
        (lambda args
          (apply string-append
                 (map (lambda (x) (if (string? x) x ""))
                      args))))))

;;;;;;;;;;;;;;;;;;;;;;;;;;;;;;;;;;;;;;;;;;;;;;;;;;;;;;;;;;;;;;;;;;;;;;;;;;;;;;
;;;;
;;;; Port conversions
;;;;
;;;;;;;;;;;;;;;;;;;;;;;;;;;;;;;;;;;;;;;;;;;;;;;;;;;;;;;;;;;;;;;;;;;;;;;;;;;;;;

#|
<doc EXT port->string  port->sexp-list port->string-list
 * (port->string port)
 * (port->sexp-list port)
 * (port->string-list port)
 *
 * All these procedures take a port opened for reading. |Port->string| reads
 * |port| until the it reads an end of file object and returns all the
 * characters read as a string. |Port->sexp-list| and |port->string-list|
 * do the same things except that they return a list of S-expressions and
 * a list of strings respectively. For the following example we suppose that
 * file |"foo"| is formed of two lines which contains respectively the number
 * |100| and the string |"bar"|.
 * @lisp
 * (port->sexp-list (open-input-file "foo"))   => (100 "bar")
 * (port->string-list (open-input-file "foo")) => ("100" "\"bar\"")
 * @end lisp
doc>
|#
(define (%port->list reader p)
  (unless (input-port? p) (error 'port->list "bad port ~S" p))
  ;; Read all the lines of port and put them in a list
  (let loop ((res '()) (sexp (reader p)))
    (if (eof-object? sexp)
        (values (reverse res))
        (loop (cons sexp res) (reader p)))))

(define (port->string p)
  (unless (input-port? p) (error "bad port ~S" p))
  (with-output-to-string
    (lambda () (copy-port p (current-output-port)))))

(define (port->sexp-list p)
  (%port->list read p))

(define (port->string-list p)
  (%port->list read-line p))


#|
<doc EXT print printerr
 * (print obj ...)
 * (printerr obj ...)
 *
 * These procedures display all their arguments followed by a newline. The
 * procedure |print| uses the standard output port, whereas |printerr| uses the
 * current error port
doc>
|#
(define (print . l)
  (for-each display l)
  (newline))

(define (printerr . l)
  (let ((p (current-error-port)))
    (for-each (lambda (x) (display x p)) l)
    (newline p)))


#|
<doc EXT printf fprintf eprintf
 * (printf fmt obj ...)
 * (fprintf port fmt obj ...)
 * (eprintf fmt obj ...)
 *
 * These procedures are specialized versions of _<<format, `format` primitive>>_.
 * In these procedures, |fmt| is a string using the |format| conventions.
 * |printf| outputs go on the current output port.
 * |fprintf| outputs go on the specified |port|.
 * |eprintf| outputs go on the current error port (note that eprintf always
 * flushes the characters printed).
doc>
|#
(define (eprintf fmt . args)
  (display (apply format fmt args) (current-error-port))
  (flush-output-port (current-error-port)))

(define (printf fmt . args)
  (display (apply format fmt args)))

(define (fprintf port fmt . args)
  (display (apply format fmt args) port))

#|
<doc EXT  exec exec-list
 * (exec str)
 * (exec-list str)
 *
 * These procedures execute the command given in |str|. The command given
 * in |str| is passed to |/bin/sh|. |Exec| returns a string which contains
 * all the characters that the command |str| has printed on it's standard
 * output, whereas |exec-list| returns a list of the lines which constitute
 * the output of |str|.
 * @lisp
 * (exec "echo A; echo B")                => "A\nB\n"
 * (exec-list "echo A; echo B")           => ("A" "B")
 * @end lisp
doc>
|#
(define (exec command)
  (call-with-input-file (string-append "| " command) port->string))

(define (exec-list command)
  (call-with-input-file (string-append "| " command) port->string-list))


#|
<doc EXT die
 * (die message)
 * (die message status)
 *
 * |Die| prints the given |message| on the current error port and exits
 * the program with the |status| value. If |status| is omitted, it
 * defaults to 1.
doc>
|#
(define (die message :optional (status 1))
  (format (current-error-port) "**** ~A\n**** EXIT\n" message)
  (exit status))


#|
<doc EXT decompose-file-name
 * (decompose-file-name string)
 *
 * Returns an ``exploded'' list of the path name components given in
 * |string|.
 * The first element in the list denotes if the given |string| is an
 * absolute path or a relative one, being "/" or "." respectively.
 * Each component of this list is a string.
 * @lisp
 * (decompose-file-name "/a/b/c.stk") => ("/" "a" "b" "c.stk")
 * (decompose-file-name "a/b/c.stk")  => ("." "a" "b" "c.stk")
 * @end lisp
doc>

<doc EXT dirname
 * (dirname str)
 *
 * Returns a string containing all but the last component of the path
 * name given in |str|.
 * @lisp
 * (dirname "/a/b/c.stk") => "/a/b"
 * @end lisp
doc>

<doc EXT basename
 * (basename str)
 *
 * Returns a string containing the last component of the path name
 * given in |str|.
 * @lisp
 * (basename "/a/b/c.stk") => "c.stk"
 * @end lisp
doc>
|#
(if (eq? (running-os) 'cygwin-windows)                    ;; FIXME: delete cygwin support?
    [begin
      (define (decompose-file-name str)
        (let ((str (posixify-file-name str)))
          (cons (if (and (> (string-length str) 0)
                         (char=? (string-ref str 0) #\/))
                    "/"
                    ".")
                (string-split str "/"))))

      (define (dirname str)
        (let ((str (posixify-file-name str)))
          (let ((res (regexp-replace "^(.*)/(.+)$" str "\\1")))
            (cond
              ((string=? res "")   "/")
              ((string=? res str)  ".")
              (else              res)))))

      (define (basename str)
        (let ((str (posixify-file-name str)))
          (regexp-replace "^(.*)/(.*)$" str "\\2")))
    ]
    [begin
      (define (decompose-file-name str)
        (cons (if (and (> (string-length str) 0)
                       (char=? (string-ref str 0) #\/))
                  "/"
                  ".")
              (string-split str "/")))

      (define (dirname str)
        (let ((res (regexp-replace "^(.*)/(.+)$" str "\\1")))
          (cond
            ((string=? res "")   "/")
            ((string=? res str)  ".")
            (else                res))))

      (define (basename str)
        (regexp-replace "^(.*)/(.*)$" str "\\2"))
      ])

#|
<doc EXT file-separator
 * (file-separator)
 *
 * Retuns the operating system file separator as a character. This is typically
 * `{{sharp}}\/` on Unix (or Cygwin) systems and `{{sharp}}\\` on Windows.
doc>
|#
(define (file-separator)
  (case (running-os)
    ((unix cygwin-windows android)    #\/)
    ((windows)                        #\\)
    (else                             #\?)))

#|
<doc EXT make-path
 * (make-path dirname .  names)
 *
 * Builds a file name from the directory |dirname| and |names|. For instance,
 * on a Unix system:
 * @lisp
 * (make-path "a" "b" "c")   => "a/b/c"
 * @end lisp
doc>
|#
(define (make-path dirname . names)
  (if (null? names)
      dirname
      (apply make-path
             (format "~A~A~A" dirname (file-separator) (car names))
             (cdr names))))


#|
<doc EXT file-suffix
 * (file-suffix pathname)
 *
 * Returns the suffix of given |pathname|. If no suffix is found, |file-suffix|
 * returns `#f`.
 * @lisp
 * (file-suffix "./foo.tar.gz") => "gz"
 * (file-suffix "./a.b/c")      => #f
 * (file-suffix "./a.b/c.")     => ""
 * (file-suffix "~/.profile")   => #f
 * @end lisp
doc>
|#
(define (file-suffix pathname)
  (let ((end (string-length pathname))
        (/   (file-separator)))
    (let loop ((i (- end 1)))
      (if (< i 1)
          #f
          (let ((c (string-ref pathname i)))
            (cond
             ((char=? c #\.)
              (and (> i 0)
                   (not (char=? (string-ref pathname (- i 1)) /))
                   (substring pathname (+ i 1) end)))
              ((char=? c /)
               #f)
              (else
               (loop (- i 1)))))))))

#|
<doc EXT file-prefix
 * (file-prefix pathname)
 *
 * Returns the prefix of given |pathname|.
 * @lisp
 * (file-prefix "./foo.tar.gz") => "./foo.tar"
 * (file-prefix "./a.b/c")      => "./a.b/c"
 * @end lisp
doc>
|#
(define (file-prefix pathname)
  (let ((end (string-length pathname)))
    (let loop ((i (- end 1)))
      (if (< i 0)
          pathname
          (let ((c (string-ref pathname i)))
            (cond
              ((char=? c #\.)
               (substring pathname 0 i))
              ((char=? c (file-separator))
               pathname)
              (else
               (loop (- i 1)))))))))


#|
<doc  EXT port-idle-register! port-idle-unregister! port-idle-reset!
 * (port-idle-register! port thunk)
 * (port-idle-unregister! port thunk)
 * (port-idle-reset! port)
 *
 * |port-idle-register!| allows to register |thunk| as an idle handler
 * when reading on port. That means that |thunk| will be called continuously
 * while waiting  an input on |port| (and only while using a reading
 * primitive on this port). |port-idle-unregister!| can be used to
 * unregister a handler previously set by |port-idle-register!|. The
 * primitive |port-idle-reset!| unregisters all the handlers set on
 * |port|.
 *
 * Hereafter is a (not too realistic) example: a message will be displayed
 * repeatedly until a *_sexpr_* is read on the current input port.
 *
 * @lisp
 * (let ((idle (lambda () (display "Nothing to read!\\n"))))
 *   (port-idle-register! (current-input-port) idle)
 *   (let ((result (read)))
 *     (port-idle-unregister! (current-input-port) idle)
 *     result))
 * @end lisp
doc>
|#

(define (port-idle-register! port proc)
  (unless (procedure? proc) (error 'port-idle-register! "bad procedure ~S" proc))
  (let ((idle (%port-idle port)))
    (%port-idle port (cons proc idle))))

(define (port-idle-unregister! port proc)
  (unless (procedure? proc) (error 'port-idle-unregister! "bad procedure ~S" proc))
  (let ((idle (%port-idle port)))
    (%port-idle port (delete! proc idle))))

(define (port-idle-reset! port)
  (%port-idle port '()))



#|
<doc EXT chmod
 * (chmod str)
 * (chmod str option1 ...)
 *
 * Change the access mode of the file whose path name is given in |string|.
 * The options must be composed of either an integer or one of the
 * following symbols |read|, |write| or |execute|. Giving no option to |chmod|
 * is equivalent to pass it the integer |0|. If the operation succeeds,
 * |chmod| returns `#t`; otherwise it returns `#f`.
 *
 * @lisp
 * (chmod "~/.config/stklos/stklosrc" 'read 'execute)
 * (chmod "~/.config/stklos/stklosrc" #o644)
 * @end lisp
doc>
|#
(define (chmod file . opt)
  (let ((file (if (string? file) (expand-file-name file) file))
        (mode 0))
    (let Loop ((opt opt))
      (cond
        ((null? opt)
           (%chmod file mode))
        ((symbol? (car opt))
           (case (car opt)
             ((read)    (set! mode (bit-or mode #o400)))
             ((write)   (set! mode (bit-or mode #o200)))
             ((execute) (set! mode (bit-or mode #o100)))
             (else      (error 'chmod "bad option ~S" (car opt))))
           (Loop (cdr opt)))
        ((integer? (car opt))
         (%chmod file (car opt)))
        (else
           (error 'chmod "bad option ~S" (car opt)))))))

#|
<doc EXT with-mutex
 * (with-mutex mtx <thunk>)
 *
 * Executes |thunk|, protected by mutex |mtx|. The mutex will
 * be locked before and released after execution of |body|, and
 * also on entrance or departure of its dynamic context
 * (lock and unlock are used within |dynamic-wind|).
doc>
|#
(define (with-mutex mtx  proc)
  (dynamic-wind
      (lambda () (mutex-lock! mtx))
      proc
      (lambda () (mutex-unlock! mtx))))


#|
<doc EXT error-object-location
 * (error-object-location error-object)
 *
 * Returns the location encapsulated by |error-object| if it exists.
 * Returns `#f` otherwise. The location corresponds generally to the name
 * of the procedure which raised the error.
 * @lisp
 * (guard (cnd
 *          (else (error-object-location cnd)))
 *   (error 'foo "error message"))  => foo
 * @end lisp
doc>
|#
(define (error-object-location obj)
  (if (error-object? obj)
      (condition-ref obj 'location)
      (error "bad error object: ~S" obj)))

#|
<doc EXT define-constant
 * (define-constant <variable> <expression>)
 * (define-constant (<variable> <formals>) body)
 * (define-constant (<variable> . <formal>) body)
 *
 * This form is similar to |define|, except the binding of |<variable>| which
 * is non mutable.
 *
 * @lisp
 * (define-constant a 'hello)
 * (set! a 'goodbye)             => error
 * (define a 2)                  ; is  ok (it's a new binding)
 * (define-constant ((foo a) b)  ; foo is (lambda (a) (lambda (b) ...)))
 *     ...)
 * @end lisp
doc>
|#
(define-macro (define-constant . args)
  (define (rewrite l)
    (if (<= (length l) 1)
        (error "bad constant definition"))
    (let ((bind (car l))
          (body (cdr l)))
      (if (pair? bind)
          (rewrite `(,(car bind) (lambda ,(cdr bind) ,@body)))
          l)))
  (let ((args (rewrite args)))
    (if (= (length args) 2)
        `(begin                   ;; NOTE: this code should be atomic
           (define ,@args)
           (symbol-immutable! ',(car args)))
        (error "bad constant definition ~S" `(define-constant ,@args)))))

#|
<doc EXT void?
 * (void? obj)
 *
 * Returns `#t` if |obj| is `#void`, and `#f` otherwise.
 * The usual "unspecified" result in Scheme standard and in SRFIs is `#void`
 * in STklos, and it is also returned by the procedure |void|.
 *
 * @lisp
 * (void? (void))                    => #t
 * (define x (if #f 'nope))
 * (void? x)                         => #t
 * (void? '())                       => #f
 * (void? 'something)                => #f
 * (void? (for-each print '(1 2 3))) => #t
 * @end lisp
doc>
|#
(define (void? obj) (eq? obj #void))

#|

<doc EXT exact-integer-log
 * (exact-integer-log n b)
 *
 * |Exact-integer-log| is to |log| what |exact-integer-sqrt| is to |sqrt|.
 *
 * Returns two values: the first value is the largest integer number less
 * than or equal to the logarithm of |n| in base |b|. The second value is
 * the difference between |n| and |(expt b k)|, where |k| is the first value.
 *
 * Both arguments must be exact, and the resulting values are exact integers.
 * Also, both arguments are mandatory, since it is no meaningful in this context
 * to use base *e*.
 *
 * @lisp
 * (exact-integer-log 8 2)  => 3,0
 * (exact-integer-log 11 2) => 3,3
 * (exact-integer-log
 *          (expt 3 5)
 *          (expt 3 4))     => 1, 162
 * (exact-integer-log 16 2) => 4, 0
 * (exact-integer-log 19 1) => 4, 3
 * (exact-integer-log
 *          (expt 6 10000)
 *          (expt 6 1000)) => 10, 0
 * (exact-integer-log 2 1) => error
 * (exact-integer-log 0 5) => error
 * (exact-integer-log 0 0) => error
 * @end lisp
doc>
|#
(define (exact-integer-log n b)
  (unless (and (exact-integer? n) (positive? n))
    (error "log exponent ~S is not a positive exact integer" n))
  (unless (and (exact-integer? b) (> b 1))
    (error "log base ~S is not exact integer greater than one" b))
  ;; This is easier and faster than R7RS exact-integer-sqrt, since:
  ;; * log(n b) = log_2(n) / log_2(b).
  ;; * integer-length(n) = floor(log_2(n)) + 1
  ;; We just put it all together.
  (let ((log2-n (- (integer-length n) 1))
        (log2-b (- (integer-length b) 1)))
    (let ((L (quotient log2-n log2-b))
          (step 1))
      ;; Ok, so FLOOR(a/b) can be smaller than FLOOR(a)/FLOOR(b).
      ;; That means we may have overestimated L -- but we should be
      ;; close. If we overestimated, then (expt b L) will be larger
      ;; than n, and we can subtract from it until we find the correct
      ;; number.
      ;; We do increase the step at each iteration in order to speed
      ;; up the process. If we go too far, we correct it later. This is
      ;; fast.
      (while (> (expt b L) n)
        (set! L (- L step))
        (set! step (+ step 2)))

      ;; If we overestimated, then we had to walk down from L.
      ;; In this case, since we added 2 to the step at each
      ;; iteration, we may now have UNDERestimated. But then,
      ;; we undo the last iteration (the "go back" line below),
      ;; and start walking again, this time with a fixed step
      ;; equal to 1.
      (when (> step 1)            ; did we need to walk?
        (set! L (+ L step -2))    ; go back...
        (while (> (expt b L) n)
          (set! L (- L 1))))      ; don't grow the step this time!

      (values L (- n (expt b L))))))

#|
<doc EXT radians->degrees degrees->radians
 * (radians->degrees r)
 * (degrees->radians d)
 *
 * These procedures convert angles from radians into degrees and
 * from degrees into radians.
doc>
|#
(define (radians->degrees r)
  (unless (real? r) (error "bad real number ~S" r))
  (/ (* r 180)
     3.141592653589793115997963468544185161590576171875)) ; pi

(define (degrees->radians d)
  (unless (real? d) (error "bad real number ~S" d))
  (* (/ d 180)
     3.141592653589793115997963468544185161590576171875)) ; pi


;;;;
;;;; Browser & Manual
;;;;


#|
<doc EXT default-browser
 * (default-browser)
 * (default-browser str)
 *
 * This parameter object denotes the name of the browser used by {{stklos}}
 * to open URLs. The value of this parameter is set at initialization time
 * to (in that order):
 *
 * - the value of the shell variable |STKLOS_BROWSER|, if it is set, or
 * - the value of the shell variable |BROWSER|, if it is set, or
 * - the string "open" on macOS, or "xdg-open" on other OS.
doc>
|#
(define-parameter default-browser
  (cond
   ((getenv "STKLOS_BROWSER"))
   ((getenv "BROWSER"))
   ((equal? (os-name) "Darwin") "open")
   (else "xdg-open"))
  (lambda (v)
    (if (not (string? v))
        (error 'default-browser "bad browser name ~s" v)
        v)))

#|
<doc EXT open-in-browser
 * (open-in-browser url)
 *
 * Opens the URL given by the string |url| in the default browser, which is
 * determined by the string contained in the parameter |default-browser|.
doc>
|#
(define (open-in-browser url)
  (let ((cmd (format "~a '~a'" (default-browser) url)))
    (when (positive? (stklos-debug-level))
      (eprintf (format "Running command ~s\n" cmd)))
    (system cmd)))


#|
<doc EXT man manual
 * (manual)
 * (manual entry)
 *
 * Opens the {{stklos}} manual in a browser. If the symbol or the
 * string |entry| is given, the manual is opened on the description
 * of |entry|.
 * NOTE: If the HTML manual file is not installed, the documentation is
 * searched on the {{stklos}} web site, which can incur a non-negligible
 * response time.
 * NOTE: another name for this function is |man|.
doc>
|#
(define (manual :optional complement)
  (let* ((fn (make-path (install-path #:htmldir)
                        "stklos-ref.html"))
         (comp (format "~a" complement))  ;; -> string
         (base (if (file-exists? fn)
                   (string-append "file://" fn)
                   "https://stklos.net/Doc/HTML/stklos-ref.html")))
    (open-in-browser (if complement
                         (string-append base "#P_" comp)
                         base))))

;; Use the usual abbreviation for manual
(define man manual)

;;;
;;; Misc
;;;
(define (%push-id)
  (if (%stable-version?)
      "stable"
      (let ((commit (key-get (%stklos-git) :commit #f)))
        (if commit
            (format "unstable -- ~a" commit)
            "unstable"))))

(when-load-and-compile
 (when (key-get (%vm-config) #:stat-vm)
   ;; We compile this file whereas STAT_VM is defined =>
   ;; 1. define the macro %with-profile-data
   ;; 2. export it
   (define-macro (%with-profile-data filename format . body)
     (let ((expand (lambda (filename format body)
                     (let ((result (gensym 'result-)))
                       `(receive ,result
                            (begin
                              (%vm-reset-stats)
                              (%vm-collect-stats #t)
                              ,@body)
                          (%vm-dump-stats ,filename ,format)
                          (%vm-collect-stats #f)
                          (apply values ,result))))))
       (if (memq format '(#:csv #:scm))
           (expand filename format body)
           (expand filename #:scm (cons format body)))))

   (export %with-profile-data)))


;;;; ======================================================================
;;;;
;;;; SRFIs support
;;;;
;;;; ======================================================================

;;;;
;;;; SRFI 4: Uniform vectors
;;;; ----------------------------------------------------------------------
;; The following code is more or less
;;     (define-read-directive !uvector-syntax    (accept-uvector-syntax #t))
;;     (define-read-directive !no-uvector-syntax (accept-uvector-syntax #f))
;; but for some reason the full expansion of define-read-directive
;; doesn't work at boot time.
(%add-read-directive '!uvector-syntax
                     (lambda (port directive) (accept-uvector-syntax #t)))
(%add-read-directive '!no-uvector-syntax
                     (lambda (port directive) (accept-uvector-syntax #f)))




;;;
;;; SRFI-8
;;;


#|
<doc EXT-SYNTAX receive
 * (receive <formals> <expression> <body>)
 *
 * This form is defined in {{link-srfi 8}}. It simplifies
 * the usage of multiple values. Specifically, |<formals>| can have any
 * of three forms:
 *
 * - (|<variable~1~>| ... |<variable~n~>|):
 *   The environment in which the
 *   receive-expression is evaluated is extended by binding |<variable~1~>|, ...,
 *   |<variable~n~>| to fresh locations. +
 *   The |<expression>| is evaluated, and its
 *   values are stored into those locations. (It is an error if |<expression>|
 *   does not have exactly n values.)
 *
 * - |<variable>|: The environment in which the receive-expression is
 *   evaluated is extended by binding |<variable>| to a fresh location. +
 *   The |<expression>| is evaluated, its values are converted into a newly
 *   allocated list, and the list is stored in the location bound to |<variable>|.
 *
 * - (|<variable~1~>| ... |<variable~n~>| . |<variable~n+1~>|):  The environment
 *   in which the receive-expression is evaluated is extended by binding
 *   |<variable~1~>|, ..., |<variable~n+1~>| to fresh locations.
 *   The |<expression>| is evaluated. Its first n values are stored into the
 *   locations bound to |<variable~1~>| ... |<variable~n~>|. Any remaining values
 *   are converted into a newly allocated list, which is stored into the location
 *   bound to |<variable~n+1~>|. (It is an error if |<expression>| does not have
 *   at least n values.
 *
 * In any case, the expressions in |<body>| are evaluated sequentially in
 * the extended environment. The results of the last expression in the body
 * are the values of the receive-expression.
 *
 * @lisp
 * (let ((n 123))
 *   (receive (q r)
 *      (values (quotient n 10) (modulo n 10))
 *      (cons q r)))
 *               => (12 . 3)
 * @end lisp
doc>
|#
(define-macro (receive vars producer . body)
  `(call-with-values (lambda () ,producer)
                     (lambda ,vars ,@body)))

;;
;; SRFI-16: "Syntax for procedures of variable arity"
;;
#|
<doc R7RS-SYNTAX case-lambda
 * (case-lambda <clause> ...)
 *
 * Each |<clause>| should have the form |(<formals> <body>)|, where
 * |<formals>| is a formal arguments list as for |lambda|.
 * Each |<body>| is a |<tail-body>|, as defined in R5RS.
 * @l
 * A |case-lambda| expression evaluates to a procedure that
 * accepts a variable number of arguments and is lexically scoped in
 * the same manner as procedures resulting from |lambda|
 * expressions. When the procedure is called with some arguments
 * |v1 ... vk|, then the first |<clause>| for which the arguments agree
 * with |<formals>| is selected, where agreement is specified as for the
 * |<formals>| of a |lambda| expression. The variables of |<formals>|
 * are bound to fresh locations, the values |v1 ... vk| are stored in those
 * locations, the |<body>| is evaluated in the extended environment,
 * and the results of |<body>| are returned as the results of the
 * procedure call.
 * @l
 * It is an error for the arguments not to agree with the |<formals>|
 * of any |<clause>|.
 * @l
 * This form is defined in {{link-srfi 16}}.
 *
 * @lisp
 *  (define plus
 *    (case-lambda
 *     (() 0)
 *     ((x) x)
 *     ((x y) (+ x y))
 *     ((x y z) (+ (+ x y) z))
 *     (args (apply + args))))
 *
 *  (plus)                     => 0
 *  (plus 1)                   => 1
 *  (plus 1 2 3)               => 6
 *
 *  ((case-lambda
 *    ((a) a)
 *    ((a b) (* a b)))
 *   1 2 3)                    => error
 * @end lisp
doc>
|#
(define-macro (case-lambda . clauses)
  (let ((len           (gensym))
        (args          (gensym))
        (len-prim      (gensym 'length))
        (apply-prim    (gensym 'apply))
        (err-prim      (gensym 'error))
        (compute-arity (in-module STKLOS-COMPILER compute-arity)))
    `(#%let ((,len-prim   (in-module SCHEME length))
             (,apply-prim (in-module SCHEME apply))
             (,err-prim   (in-module SCHEME error)))
       (lambda ,args
         (let ((,len (,len-prim ,args)))
           (#%cond
            ,@(map (lambda (x)
                     (unless (>= (length x) 2)
                       (error 'case-lambda "bad clause ~S" x))
                     (let* ((formals (car x))
                            (body    (cdr x))
                            (arity   (compute-arity formals)))
                       (cond
                        ((positive? arity)
                         `((= ,len ,arity)
                           (,apply-prim (#%lambda ,formals ,@body) ,args)))
                        ((zero? arity)
                         `((= ,len ,arity)
                           ,@body))
                        (else
                         `((>= ,len ,(- (- arity) 1))
                           (,apply-prim (#%lambda ,formals ,@body) ,args))))))
                   clauses)
            (else (,err-prim "no matching clause in case-lambda with ~S for ~S"
                             ',(map car clauses) ,args))))))))


;;;
;;; SRFI-35: "Conditions"
;;;

;; Macro used by SRFI-35 & SRFI-36 implementations
(define-macro (%define-condition-type-accessors name supertype predicate . slots)
  (let ((obj (gensym)))
    `(begin
       ;; define the predicate
       (define (,predicate ,obj)
         (and (condition? ,obj) (condition-has-type? ,obj ,name)))
       ;; define the accessors
       ,@(map (lambda(x)
                `(define (,(cadr x) ,obj)
                   (unless (,predicate ,obj)
                     (error ',(cadr x) "bad type for condition ~S" ,obj))
                   (condition-ref ,obj ',(car x))))
              slots))))
;;
;; Predefined SRFI-35 conditions
;;
(%define-condition-type-accessors &message &condition   ;; &message
   message-condition?
   (message condition-message))

(%define-condition-type-accessors &serious &condition   ;; &serious
   serious-condition?)

(%define-condition-type-accessors &error &serious       ;; &error
   error?)

(%define-condition-type-accessors &error-message &error ;; &error-message (extension)
   error-message?
   (location error-location)
   (message  error-message))

;;
;; SRFI-38: "External Representation for Data With Shared Structure"
;;
(define read-with-shared-structure read)

(define (write-with-shared-structure obj :optional (port (current-output-port))
                                                   (optarg #f))
  ;; optarg is unspecified in {{link-srfi 38}}, it is a hook for implementation
  ;; We don't use it
  (write* obj port))

(define read/ss read-with-shared-structure)
(define write/ss write-with-shared-structure)

;;
;; SRFI-39: "Parameter Objects"
;;

#|
<doc EXT-SYNTAX parameterize
 * (parameterize ((expr1 expr2) ...) <body>)
 *
 * The expressions |expr1| and |expr2| are evaluated in an unspecified order.
 * The value of the |expr1| expressions must be parameter objects.
 * For each |expr1| expression and in an unspecified order, the local
 * dynamic environment is extended with a binding of the parameter object
 * |expr1| to a new cell whose content is the result of the call
 * |(converter val)|, where |val| is the value of |expr2| and converter
 * is the conversion procedure of the parameter object. The resulting
 * dynamic environment is then used for the evaluation of |<body>|
 * (which refers to the R5RS grammar nonterminal of that name).
 * The result(s) of the parameterize form are the result(s) of
 * the |<body>|.
 *
 * @lisp
 * (radix)                                              =>  2
 * (parameterize ((radix 16)) (radix))                  =>  16
 * (radix)                                              =>  2
 *
 * (define (f n) (number->string n (radix)))
 *
 * (f 10)                                               =>  "1010"
 * (parameterize ((radix 8)) (f 10))                    =>  "12"
 * (parameterize ((radix 8) (prompt (f 10))) (prompt))  =>  "1010"
 * @end lisp
doc>
|#
(define-macro (parameterize bindings . body)
  (let ((tmp1 (map (lambda (_) (gensym)) bindings))
        (tmp2 (map (lambda (_) (gensym)) bindings)))
    `(let (,@(map (lambda (x y) (list y (cadr x)))
                  bindings tmp1)
           ,@(map (lambda (x y) (list y (list (car x))))
                  bindings tmp2))
       (dynamic-wind
           (lambda ()
             ;; Change all parameters values
             ,@(map (lambda (x y) `(,(car x) ,y))
                    bindings tmp1))
           (lambda ()
             ,@body)
           (lambda ()
             ,@(map (lambda (x y) `(,(car x) ,y))
                    bindings tmp2))))))
;;
;; SRFI-45: "Primitives for Expressing Iterative Lazy Algorithms"
;;
;; lazy and eager are now present in R7RS with names delay-force
;; and make-promise. They are implemented in r7rs.stk
;;


;;
;; SRFI-55: "require-extension"
;;
#|
<doc EXT-SYNTAX require-extension
 * (require-extension <clause> ...)
 *
 * The syntax of require-extension is as follows:
 * @lisp
 * (require-extension <clause> ...)
 * @end lisp
 * A clause may have the form:
 *
 * 1. |(srfi number ...)|
 *
 * 2. |(identifier ...)|
 *
 * 3. |identifier|
 *
 * In the first form the functionality of the indicated SRFIs are made
 * available in the context in which the |require-extension| form appears.
 * For instance,
 * @lisp
 * (require-extension (srfi 1 2)) ; Make the SRFI 1 and 2 available
 * @end lisp
 * This form is compatible with {{link-srfi 55}}.
 *
 * The second and third forms are {{stklos}} extensions.
 * If the form is a list, it is equivalent to an import. That is,
 * @lisp
 * (require-extension (streams primitive) (streams derived))
 * @end lisp
 * is equivalent to
 * @lisp
 * (import (streams primitive) (streams derived))
 * @end lisp
 *
 * The final form permits to use symbolic names for requiring some extensions.
 * For instance,
 * @lisp
 * (require-extension lists and-let*)
 * @end lisp
 * is equivalent to the requiring |srfi-1| and |srfi-2|.

 * A list of available symbolic names for features is given in <<doc_srfis>>.
doc>
|#

(define-syntax require-extension
  (syntax-rules (srfi)
    ((_ "internal" (srfi id ...))
     (begin (require-feature id) ...))
    ((_ "internal" (x ...))
     (import (x ...)))
    ((_ "internal" id)
     (cond-expand
      (id #void)
      (else (error "cannot require extension named '~s'" 'id))))
    ((_ clause ...)
     (begin (require-extension "internal" clause) ...)) ) )


;;
;; SRFI-88: "keyword objects"
;;
#|
<doc EXT string->keyword
 * (string->keyword str)
 *
 * This function function has been added to be compatibe with SRFI-88.
 * It is equivalent to make-keyword, except that the parameter cannot be
 * a symbol.
doc>
|#
(define (string->keyword str)
  (unless (string? str)
    (error "bad string ~S" str))
  (make-keyword str))

;;
;; SRFI-98: "An interface to access environment variables"
;;

#|
<doc R7RS get-environment-variable
 * (get-environment-variable name)
 *
 * Returns the value of the named environment variable as a string, or
 * `#f` if the named environment variable is not found. The name argument
 * is expected to be a string. This function is similar to the |getenv|. It
 * has been added to be  support {{link-srfi 98}}.
doc>
|#
(define (get-environment-variable name)
  (getenv name))

#|
<doc R7RS get-environment-variables
 * (get-environment-variables)
 *
 * Returns names and values of all the environment variables as an a-list.
 * This function is defined by {{link-srfi 98}}.
doc>
|#
(define (get-environment-variables)
  (getenv))


;;
;; SRFI-112: "Environment Inquiry"
;;

#|
<doc EXT implementation-name
 * (implementation-name)
 *
 * This function is defined in {{link-srfi 112}}; it returns the Scheme
 * implementation (i.e. the string `"STklos"`).
doc>
|#
(define (implementation-name) "STklos")
(define implementation-version version)

#|
<doc EXT cpu-architecture
 * (cpu-architecture)
 *
 * This function is defined in {{link-srfi 112}}; it returns the CPU
 * architecture, real or virtual, on which this implementation
 * is executing.
doc>
|#
(define (cpu-architecture) (vector-ref (%uname) 4)) ; Posix machine field

#|
<doc EXT machine-name
 * (machine-name)
 *
 * This function is defined in {{link-srfi 112}}; it returns a name for the
 * particular machine on which the implementation is running.
doc>
|#
(define (machine-name)     (vector-ref (%uname) 1)) ; Posix nodename field


#|
<doc EXT os-name
 * (os-name)
 *
 * This function is defined in {{link-srfi 112}}; it returns the name for
 * the operating system, platform, or equivalent on which the
 * implementation is running.
doc>
|#
;(define (os-name)          (vector-ref (%uname) 0)) ; Posix sysname field


#|
<doc EXT os-version
 * (os-version)
 *
 * This function is defined in {{link-srfi 112}}; it returns the version for
 * the operating system, platform, or equivalent on which the
 * implementation is running.
doc>
|#
(define (os-version)
  (let ((u (%uname)))
    (string-append (vector-ref u 2)                 ; Posix version field
                   " "
                   (vector-ref u 3))))              ; Posix release field

;;----------------------------------------------------------------------
;; SRFI-143: "Fixnums"
;; ----------------------------------------------------------------------

;; give new names to some primitives and define some constants so as to comply
;; with SRFI-143 (fixnums):
(define fx-width (fixnum-width))
(define fx-greatest (greatest-fixnum))
(define fx-least (least-fixnum))


;;----------------------------------------------------------------------
;; SRFI-145: "Assumptions"
;; ----------------------------------------------------------------------

#|
<doc EXT-SYNTAX assume
 * (assume obj ...)
 *
 * The special form |assume| is defined in {{link-srfi 145}}.
 * When parameter object |compiler:verify-assume| is true, this special
 * form is an expression  that evaluates to the value of |obj| if |obj|
 * evaluates to a true value and it is an error if |obj| evaluates to a
 * false value. When the parameter object |compiler:verify-assume| is
 * false the call  to |assume| is elided (see <<compflags>>).
 *
 * NOTE: When {{stklos}} is run in debug mode, assumptions are evaluated.
doc>
|#
(define-macro (assume expr . args)
  (if (compiler:verify-assume)
      ;; Assumptions are evaluated in debug mode ...
      (let* ((efile (and (%epair? expr) (%epair-file expr)))
             (eline (and (%epair? expr) (%epair-line expr)))
             (fmt   (string-append (if efile
                                       (format "in ~A:~A, " efile eline)
                                       "")
                                   "invalid assumption:")))
        `(or ,expr
             (error 'assume ,fmt ',expr ,@args)))
      ;; ... and ignored otherwise
      #void))


;; ----------------------------------------------------------------------
;; SRFI 169: Underscores in numbers
;; ----------------------------------------------------------------------
;; See comment for SRFI-4
(%add-read-directive '!underscore-numbers
                     (lambda (port directive) (accept-srfi-169-numbers #t)))
(%add-read-directive '!no-underscore-numbers
                     (lambda (port directive) (accept-srfi-169-numbers #f)))

;; ----------------------------------------------------------------------
;;  SRFI-176: "Version flag"
;; ----------------------------------------------------------------------

#|
<doc EXT version-alist
 * (version-alist)
 *
 * This function returns an association list of STklos properties as defined by
 * {{link-srfi 176}}.
doc>
|#
(define (version-alist)
  (define (%feature->srfi feature)
    (let* ((srfi- "srfi-")
           (srfi-len 5)
           (feat (symbol->string feature))
           (feat-len (string-length feat)))
      (and (> feat-len srfi-len)
           (string=? srfi- (substring feat 0 srfi-len))
           (string->number (substring feat srfi-len feat-len)))))

  (define (prop name plist plist-key)
    (let ((value (key-get plist plist-key #f)))
      (cond ((or (not value) (null? value)) '())
            ((pair? value) `((,name ,@value)))
            (else `((,name ,value))))))

  (let* ((conf (%stklos-configure))
         (git (%stklos-git))
         (srfis (filter-map %feature->srfi (features)))
         (u (%uname))
         (utf8? (key-get *%system-state-plist* :use-utf8 #f)))
    `((version ,(version))
      (command "stklos")
      (scheme.id stklos)
      (languages scheme r5rs r7rs)
      (encodings ,@(if utf8? '(utf-8) '()))
      (threads ,(%thread-system))
      (install-dir ,(%library-prefix))
      (website "https://stklos.net")
      (scheme.features ,@(features))
      (stklos.binary-load-path ,(%library-prefix 'lib))
      (stklos.scheme-load-path ,(%library-prefix 'data))
      (scheme.path ,@(load-path))
      (scheme.srfi ,@srfis)
      (scheme.srfi.count ,(length srfis))
      ,@(prop 'build.configure conf :configure)
      ,@(prop 'build.git.tag git :tag)
      ,@(prop 'build.git.branch git :branch)
      ,@(prop 'build.git.commit git :commit)
      ,@(prop 'build.git.modified git :modified)
      ,@(prop 'c.version conf :c-version)
      ,@(prop 'c.compile conf :c-compile)
      ,@(prop 'c.link conf :c-link)
      ,@(prop 'c.type-bits conf :c-type-bits)
      ,@(prop 'c.library.compile conf :shlib-compile)
      ,@(prop 'c.library.link conf :shlib-link)
      ,@(prop 'c.library.extension conf :shlib-suffix)
      ,@(prop 'stklos.system-libs conf :system)
      ,@(prop 'stklos.compiled-libs conf :compiled)
      (os.uname ,(vector-ref u 0) ,(vector-ref u 2) ,(vector-ref u 4))
      (os.env.LANG ,(or (getenv "LANG") ""))
      (os.env.TERM ,(or (getenv "TERM") "")))))

;; ----------------------------------------------------------------------
;;  SRFI-192: "Port positioning"
;; ----------------------------------------------------------------------

#|
<doc EXT port-has-port-position?
 * (port-has-port-position? port)
 *
 * The port-has-port-position? procedure returns `#t` if the port
 * supports the port-position operation, and `#f` otherwise. If the port
 * does not support the operation, port-position signals an error.
doc>
|#
(define (port-has-port-position? port)
  (if (not (port? port))
      (error 'port-has-port-position?
             "Not a port: ~A" port)
      #t))

#|
<doc EXT port-position
 * (port-position port)
 *
 * The port-position procedure returns an object representing the
 * information state  about the port current position as is
 * necessary to save and restore that position. This value can be useful
 * only as the pos argument to set-port-position!, if the latter is even
 * supported on the port. However, if the port is binary and the object
 * is an exact integer, then it is the position measured in bytes, and
 * can be used to compute a new position some specified number of bytes
 * away.
doc>
|#
(define port-position port-current-position)

#|
<doc EXT port-has-set-port-position!?
 * (port-has-set-port-position!? port)
 *
 * The port-has-set-port-position!? procedure returns `#t` if the port supports
 * the set-port-position! operation, and `#f` otherwise.
doc>
|#
(define (port-has-set-port-position!? port)
  (if (not (port? port))
      (error 'port-has-set-port-position!?
             "Not a port: ~A" port)
      #t))

#|
<doc EXT set-port-position!
 * (set-port-position! port pos)
 *
 * For a textual port, it is implementation-defined what happens if pos is not
 * the return value of a call to port-position on port. However, a binary port
 * will also accept an exact integer, in which case the port position is set to
 * the specified number of bytes from the beginning of the port data. If this
 * is not sufficient information to specify the port state, or the specified
 * position is uninterpretable by the port, an error satisfying
 * i/o-invalid-position-error? is signaled.
 *
 * If |set-port-position!| procedure is invoked on a port that does not support
 * the operation or if pos is not in the range of valid positions of port,
 * |set-port-position!| signals an error. Otherwise, it sets the current position
 * of the port to pos. If port is an output port, |set-port-position!| first flushes
 * port (even if the port position will not change).
 *
 * If port is a binary output port and the current position is set beyond the
 * current end of the data in the underlying data sink, the object is not extended
 * until new data is written at that position. The contents of any intervening
 * positions are unspecified. It is also possible to set the position of a binary
 * input port beyond the end of the data in the data source, but a read will fail
 * unless the data has been extended by other means. File ports can always be
 * extended in this manner within the limits of the underlying operating system.
 * In other types of ports, if an attempt is made to set the position beyond the
 * current end of data in the underlying object, and the object does not support
 * extension, an error satisfying |i/o-invalid-position-error?| is signaled.
doc>
|#
(define (set-port-position! port pos)
  (when (output-port? port)
    (flush port))
  (port-seek port pos))

#|
<doc EXT make-i/o-invalid-position-error
 * (make-i/o-invalid-position-error pos)
 *
 * Returns a condition object which satisfies i/o-invalid-position-error?.
 * The pos argument represents a position passed to set-position!.
doc>
|#
(define (make-i/o-invalid-position-error pos)
   (make-condition &i/o-bad-parameter 'parameter pos))

#|
<doc EXT i/o-invalid-position-error?
 * (i/o-invalid-position-error? obj)
 *
 * Returns `#t` if |obj| is an object created by
 * |make-i/o-invalid-position-error?| or an object raised in the circumstances
 * described in {{quick-link-srfi 192}} (attempt to access an invalid position in the
 * stream), or `#f` if it is not.
doc>
|#
(define (i/o-invalid-position-error? obj)
  (and (condition? obj)
       (condition-has-type? 'obj &i/o-bad-parameter)))


;; ----------------------------------------------------------------------
;;  SRFI-193: "Command line"
;; ----------------------------------------------------------------------
#|
<doc EXT command-name
 * (command-name)
 *
 * Returnd the name of the running program if it is a standalone and `#f`
 * otherwise. This function is defined in {{link-srfi 193}}.
doc>
|#
(define (command-name)
  (let ((name (car (command-line))))
    (if (string=? name "")
        #f
        (let ((res (basename name)))
          (if (member (file-suffix res) *load-suffixes*)
              (file-prefix res)
              res)))))

#|
<doc EXT argv command-args
 * (command-args)
 * (argv)
 *
 * Returns a list of the arguments given on the shell command line. The
 * interpreter options are no included in the result. The name |argv| is
 * deprecated and should not be used.
doc>
|#
(define (command-args)
  (cdr (command-line)))

#|
<doc EXT argc
 * (argc)
 *
 * Returns the number of arguments present on the command line.
doc>
|#
(define argc (lambda () (length (command-args))))



#|
<doc EXT script-file
 * (script-file)
 *
 * Returns the absolute path of the current script.
 * If the calling program is not a script, `#f` is returned.
 * This function is defined in {{link-srfi 193}}.
doc>
|#
(define (script-file)
  (let ((file (key-get *%system-state-plist* :script-file "")))
    (and (not (equal? file ""))  file)))

#|
<doc EXT script-directory
 * (script-directory)
 *
 * Returns the non-filename part of script-file as a string.
 * As with |script-file|, this is an absolute pathname.
doc>
|#
(define (script-directory)
  (let ((file (key-get *%system-state-plist* :script-file "")))
    (and (not (equal? file ""))
         (string-append (dirname file) "/"))))


;; ----------------------------------------------------------------------
;;  SRFI-208: "NaN procedures"
;; ----------------------------------------------------------------------
#|
<doc EXT make-nan
 * (make-nan negative? quiet? payload)
 * (make-nan negative? quiet? payload float)
 *
 * Returns a NaN whose sign bit is equal to |negative?|  (`#t` for negative,
 * `#f` for positive), whose quiet bit is equal to quiet? (`#t` for quiet,
 * `#f` for signaling), and whose payload is the positive exact integer payload.
 * It is an error if payload is larger than a NaN can hold.
 *
 * The optional parameter |float|, is never used in {{stklos}}.
 *
 * This function is defined in {{quick-link-srfi 208}}.
doc>
|#
(define (make-nan negative? quiet? payload :optional float)
  (%make-nan negative? quiet? payload))


;; ----------------------------------------------------------------------

;; HACK: The documentation of the fx*/carry is here instead of in
;; file fixnum.c because a '*' followed bay a '/' ends a C comment
;; (and we cannot use '//' comment in C documentation.
;; As a consquence the documentation of this function is here
;; Not very proud of that....

#|
<doc EXT fx*/carry
 * (fx*/carry i j k)
 *
 * Returns two values: |i|*|j|+|k|, and carry: it is the value of the computation
 * @lisp
 * (let*-values (((s) (+ (* i j) k))
 *               ((q r) (balanced/ s (expt 2 fx-width))))
 *   (values r q))
 * @end lisp
doc>
|#

;; LocalWords:  doc dotimes R5RS str SRFI optarg<|MERGE_RESOLUTION|>--- conflicted
+++ resolved
@@ -27,12 +27,7 @@
         macro-expand macro-expand* unquote unquote-splicing
         ... => _ else
         improper-list?
-<<<<<<< HEAD
         delete delete!
-        every any
-=======
-        remove remove! delete delete!
->>>>>>> caab4536
         call-with-input-string call-with-output-string
         read-case-sensitive
         open-input-virtual open-output-virtual
@@ -217,7 +212,6 @@
   (and (pair? lst)
        (not (list? lst))))
 
-
 #|
 <doc EXT delete delete!
  * (delete  x list [=])
@@ -251,63 +245,6 @@
 
 (define (delete! x l :optional (comp equal?))
   (remove! (lambda (y) (comp x y)) l))
-
-
-#| any and every here were suppressed in order to be rewritten in C. |#
-;; (define (every pred l . others)         ;; compatible with SRFI-1
-;;   (unless (procedure? pred)
-;;     (error 'every "bad procedure" pred))
-
-;;   (if (null? others)
-;;       ;; EVERY called with mono argument predicate
-;;       (letrec ((every (lambda (l)
-;;                         (cond
-;;                          ((null? l)        #t)
-;;                          ((null? (cdr l)) (pred (car l)))
-;;                          (else            (and  (pred (car l))
-;;                                                 (every (cdr l))))))))
-;;         (every l))
-
-;;       ;; General case
-;;       (letrec ((every (lambda (l last)
-;;                         (if (memq '() l)
-;;                             last
-;;                             (let ((cars  (map car l))
-;;                                   (cdrs (map cdr l)))
-;;                               (if (memq '() cdrs)
-;;                                   (apply pred cars)
-;;                                   (let ((res (apply pred cars)))
-;;                                     (and res
-;;                                          (every cdrs res)))))))))
-;;         (every (cons l others) #t))))
-
-#|
-|#
-;; (define (any pred l . others)           ;; compatible with SRFI-1
-;;   (unless (procedure? pred)
-;;     (error 'any "bad procedure" pred))
-
-;;   (if (null? others)
-;;       ;; ANY called with mono argument predicate
-;;       (letrec ((any (lambda (l)
-;;                       (cond
-;;                        ((null? l)       #f)
-;;                        ((null? (cdr l)) (pred (car l)))
-;;                        (else            (or (pred (car l))
-;;                                             (any (cdr l))))))))
-;;         (any l))
-;;       ;; General case
-;;       (letrec ((any (lambda (l last)
-;;                       (if (memq '() l)
-;;                           last
-;;                           (let ((cars  (map car l))
-;;                                 (cdrs (map cdr l)))
-;;                             (if (memq '() cdrs)
-;;                                 (apply pred cars)
-;;                                 (let ((res (apply pred cars)))
-;;                                   (or res
-;;                                       (any cdrs res)))))))))
-;;        (any (cons l others) #f))))
 
 
 ;;;
