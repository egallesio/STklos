
            STKLOS SUPPORTED SRFIS


The "Scheme Requests for Implementation" (SRFI) process is an approach
to help Scheme users to write portable and yet useful code. It is a
forum for people interested in coordinating libraries and other
additions to the Scheme language between implementations.

STklos tries to supports as much as possible the "Final" SRFIs. For a
definition of what is a final SRFI, you should have a look at the
SRFI home page at http://srfi.schemers.org/

Any help for supporting new SRFIs in STklos is welcome.

The list of the implemented SRFIs in this version is given below (the ones
implemented in latest version is available at https://stklos.net/srfi.html):

    - SRFI-0: Feature-based conditional expansion construct
    - SRFI-1: List Library
    - SRFI-2: AND-LET*: an AND with local bindings, a guarded LET* special form
    - SRFI-4: Homogeneous numeric vector datatypes
    - SRFI-5: A compatible let form with signatures and rest arguments
    - SRFI-6: Basic String Ports
    - SRFI-7: Feature-based program configuration language
    - SRFI-8: Receive: Binding to multiple values
    - SRFI-9: Defining Record Types
    - SRFI-10: Sharp Comma External Form
    - SRFI-11: Syntax for receiving multiple values
    - SRFI-13: String Library
    - SRFI-14: Character-Set Library
    - SRFI-15: Syntax for dynamic scoping (withdrawn)
    - SRFI-16: Syntax for procedures of variable arity
    - SRFI-17: Generalized set!
    - SRFI-18: Multithreading support
    - SRFI-22: Running Scheme Scripts on Unix
    - SRFI-23: Error reporting mechanism
    - SRFI-25: Multi-dimensional Arrays
    - SRFI-26: Notation for Specializing Parameters without Currying
    - SRFI-27: Source of random bits
    - SRFI-28: Basic Format Strings
    - SRFI-29: Localization
    - SRFI-30: Nested Multi-line Comments
    - SRFI-31: A special form for recursive evaluation
    - SRFI-34: Exception Handling for Programs
    - SRFI-35: Conditions
    - SRFI-36: I/O Conditions
    - SRFI-37: args-fold: a program argument processor
    - SRFI-38: External representation of shared structures
    - SRFI-39: Parameters objects
    - SRFI-41: Streams
    - SRFI-45: Primitives for Expressing Iterative Lazy Algorithms
    - SRFI-48: Intermediate Format Strings
    - SRFI-51: Handling rest list
    - SRFI-54: Formatting
    - SRFI-55: Require-extension
    - SRFI-59: Vicinity
    - SRFI-60: Integers as bits
    - SRFI-61: A more general COND clause
    - SRFI-62: S-expression comments
    - SRFI-64: A Scheme API for test suites
    - SRFI-66: Octet Vectors
    - SRFI-69: Basic Hash Tables
    - SRFI-70: Numbers
    - SRFI-74: Octet-Addressed Binary Blocks
    - SRFI-87: => in case clauses
    - SRFI-88: Keyword Objects
    - SRFI-89: Optional Positional and Named Parameters
    - SRFI-94: Type-Restricted Numerical Functions
    - SRFI-95: Sorting and Merging
    - SRFI-96: SLIB Prerequisites
    - SRFI-98: Interface to access environment variables
    - SRFI-100: define-lambda-object
    - SRFI-111: Boxes
    - SRFI-112: Environment Inquiry
    - SRFI-113: Sets and Bags
    - SRFI-117: Queues based on lists
    - SRFI-118: Simple adjustable-size strings
    - SRFI-127: Lazy Sequences
    - SRFI-128: Comparators (reduced)
    - SRFI-129: Titlecase procedures
    - SRFI-130: Cursor-based string library
    - SRFI-132: Sort Libraries
    - SRFI-133: Vector Library (R7RS-compatible)
    - SRFI-134: Immutable Deques
    - SRFI-135: Immutable Texts
    - SRFI-137: Minimal Unique Types
    - SRFI-138: Compiling Scheme programs to executables
    - SRFI-141: Integer Division
    - SRFI-143: Fixnums
    - SRFI-144: Flonums
    - SRFI-145: Assumptions
    - SRFI-151: Bitwise Operations
    - SRFI-154: First-class dynamic extents
    - SRFI-156: Syntactic combiners for binary predicates
    - SRFI-158: Generators and Accumulators
    - SRFI-161: Unifiable Boxes
    - SRFI-169: Underscores in numbers
    - SRFI-170: POSIX API
    - SRFI-171: Transducers
    - SRFI-173: Hooks
    - SRFI-174: POSIX Timespecs
    - SRFI-175: ASCII character library
    - SRFI-176: Version flag
    - SRFI-180: JSON
    - SRFI-185: Linear adjustable-length strings
    - SRFI-189: Maybe and Either: optional container types
    - SRFI-190: Coroutines Generators
    - SRFI-192: Port Positioning
    - SRFI-193: Command line
    - SRFI-195: Multiple-value boxes
    - SRFI-196: Range Objects
    - SRFI-207: String-notated bytevectors
    - SRFI-208: NaN procedures
    - SRFI-214: Flexvectors
    - SRFI-215: Central Log Exchange
    - SRFI-216: SICP Prerequisites (Portable)
    - SRFI-217: Integer Sets
    - SRFI-219: Define higher-order lambda
<<<<<<< HEAD
    - SRFI-223: Generalized binary search procedures
    - SRFI-224: Integer Mappings
    - SRFI-229: Tagged Procedures
    - SRFI-230: Atomic Operations
=======
    - SRFI-221: Generator/accumulator sub-library
    - SRFI-223: Generalized binary search procedures
>>>>>>> 522810e2
<|MERGE_RESOLUTION|>--- conflicted
+++ resolved
@@ -117,12 +117,8 @@
     - SRFI-216: SICP Prerequisites (Portable)
     - SRFI-217: Integer Sets
     - SRFI-219: Define higher-order lambda
-<<<<<<< HEAD
+    - SRFI-221: Generator/accumulator sub-library
     - SRFI-223: Generalized binary search procedures
     - SRFI-224: Integer Mappings
     - SRFI-229: Tagged Procedures
-    - SRFI-230: Atomic Operations
-=======
-    - SRFI-221: Generator/accumulator sub-library
-    - SRFI-223: Generalized binary search procedures
->>>>>>> 522810e2
+    - SRFI-230: Atomic Operations