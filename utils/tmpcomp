#!/bin/sh
#
# tmpcomp       -- A temporary script to bootstrap the system
#
# Copyright © 2002-2023 Erick Gallesio <eg@stklos.net>
#
#
# This program is free software; you can redistribute it and/or modify
# it under the terms of the GNU General Public License as published by
# the Free Software Foundation; either version 2 of the License, or
# (at your option) any later version.
#
# This program is distributed in the hope that it will be useful,
# but WITHOUT ANY WARRANTY; without even the implied warranty of
# MERCHANTABILITY or FITNESS FOR A PARTICULAR PURPOSE.  See the
# GNU General Public License for more details.
#
# You should have received a copy of the GNU General Public License
# along with this program; if not, write to the Free Software
# Foundation, Inc., 59 Temple Place - Suite 330, Boston, MA 02111-1307,
# USA.
#
#           Author: Erick Gallesio [eg@unice.fr]
#    Creation date:  1-Jan-2002 18:57 (eg)
#

# This script is only used to compile the different components of the
# system which need compilation. It will not be installed since the
# user version is the stklos-compile script.

# When the environment variable KEEP_FORMALS is "1", compilation will be done with
# the flag "keep-formals" turned on.

out="a.out"
in=""
Copt=""

for arg in $*
do
    case $1 in
        -o)
            out=$2
            shift 2
            ;;
        -C)
            Copt=--C-code
            shift
            ;;
        -*)
            echo "Unknown option $1"
            exit 1
            ;;
        *)
            break
            ;;
    esac
done

case $# in
    1) in=$1
       ;;
    *) echo "Usage: $0 [-C] [-o bytecode-file] src"
       exit 1
       ;;
esac

prefix="$(cd -- "$(dirname "$0")/.." >/dev/null 2>&1 && pwd)"
[ "x$STKLOS_BINARY" != "x" ] || STKLOS_BINARY=${prefix}/src/stklos

STKLOS_LOAD_PATH=".:../lib:${prefix}/lib:"
STKLOS_BUILDING=1
export STKLOS_LOAD_PATH STKLOS_BUILDING

<<<<<<< HEAD
# I have tried to use "-F '+keep-formals'" and also "--compiler-flags='+keep-formals'"
# in $COMP_FLAGS and pass it to stklos-compile here, but neither worked, as for some
# reason the option ws not recognized. But directly evalauting an expression that sets
# the keep-formals parameter works, so that's what we do!
#
# So -- The Makefiles that cll tmpcomp NEED to set the KEEP_FORMALS vraiable
# when calling, as in
#     KEEP_FORMALS=@KEEP_FORMALS@ tmpcomp ...
#
# -- jpellegrini
if test "$KEEP_FORMALS" -eq 1
then
    ${prefix}/src/stklos -c -q -f ${prefix}/utils/stklos-compile.stk -- \
             --no-time $Copt -e '(compiler:keep-formals #t)' --output=$out $in
else
    ${prefix}/src/stklos -c -q -f ${prefix}/utils/stklos-compile.stk -- \
             --no-time $Copt --output=$out $in
fi
=======

${STKLOS_BINARY} -c -q -f ${prefix}/utils/stklos-compile.stk -- \
     --no-time $Copt --output=$out $in
>>>>>>> 4fef53ca

status=$?
if test "$status" -gt 0
then
    exit $status
fi

if test X$Copt = X -a -e $out
then
    chmod a+x $out
fi<|MERGE_RESOLUTION|>--- conflicted
+++ resolved
@@ -71,7 +71,6 @@
 STKLOS_BUILDING=1
 export STKLOS_LOAD_PATH STKLOS_BUILDING
 
-<<<<<<< HEAD
 # I have tried to use "-F '+keep-formals'" and also "--compiler-flags='+keep-formals'"
 # in $COMP_FLAGS and pass it to stklos-compile here, but neither worked, as for some
 # reason the option ws not recognized. But directly evalauting an expression that sets
@@ -84,17 +83,12 @@
 # -- jpellegrini
 if test "$KEEP_FORMALS" -eq 1
 then
-    ${prefix}/src/stklos -c -q -f ${prefix}/utils/stklos-compile.stk -- \
+    ${STKLOS_BINARY} -c -q -f ${prefix}/utils/stklos-compile.stk -- \
              --no-time $Copt -e '(compiler:keep-formals #t)' --output=$out $in
 else
-    ${prefix}/src/stklos -c -q -f ${prefix}/utils/stklos-compile.stk -- \
+    ${STKLOS_BINARY} -c -q -f ${prefix}/utils/stklos-compile.stk -- \
              --no-time $Copt --output=$out $in
 fi
-=======
-
-${STKLOS_BINARY} -c -q -f ${prefix}/utils/stklos-compile.stk -- \
-     --no-time $Copt --output=$out $in
->>>>>>> 4fef53ca
 
 status=$?
 if test "$status" -gt 0
