--- conflicted
+++ resolved
@@ -21,11 +21,6 @@
 #
 #           Author: Erick Gallesio [eg@unice.fr]
 #    Creation date: 27-Jul-2000 12:21 (eg)
-<<<<<<< HEAD
-=======
-# Last file update: 16-Mar-2023 22:28 (ryandesign)
->>>>>>> 9be27ff5
-
 
 #
 # Utilities
