/*                                                      -*- coding: utf-8 -*-
 *
 * n u m b e r . c      -- Numbers management
 *
 * Copyright © 1993-2023 Erick Gallesio <eg@stklos.net>
 *
 * This program is free software; you can redistribute it and/or modify
 * it under the terms of the GNU General Public License as published by
 * the Free Software Foundation; either version 2 of the License, or
 * (at your option) any later version.
 *
 * This program is distributed in the hope that it will be useful,
 * but WITHOUT ANY WARRANTY; without even the implied warranty of
 * MERCHANTABILITY or FITNESS FOR A PARTICULAR PURPOSE.  See the
 * GNU General Public License for more details.
 *
 * You should have received a copy of the GNU General Public License
 * along with this program; if not, write to the Free Software
 * Foundation, Inc., 59 Temple Place - Suite 330, Boston, MA 02111-1307,
 * USA.
 *
 *
 *           Author: Erick Gallesio [eg@kaolin.unice.fr]
 *    Creation date: 12-May-1993 10:34
 */


#include <math.h>
#include <float.h>
#include <ctype.h>
#include <locale.h>
#include "stklos.h"

#undef sinc
#if defined(__linux__) && defined(__alpha__)
#  include <signal.h>
#endif


static int use_srfi_169 = 1; /* do we allow the use of underscores in numbers? */

/* Real precision */
static int real_precision = REAL_FORMAT_SIZE;
static unsigned int log10_maxint;

#define FINITE_REALP(n) isfinite(REAL_VAL(n))

/* Complex i:
   will be used as a constant when computing some functions. */
static SCM complex_i;

/* Forward declarations */
static void integer_division(SCM x, SCM y, SCM *quotient, SCM* remainder);


/* Declaration of bignums. This is done here instead of stklos.h to avoid
 * to expose the file "gmp.h" in "stklos.h" which is the interface users
 * see to access all the system (note that we can also use our version which
 * can be different of the one which is sytem installed, and resolve conflits
 * could be hard).
 */
#include <gmp.h>

struct bignum_obj {
  stk_header header;
  mpz_t val;
};

#define BIGNUM_VAL(p)   (((struct bignum_obj *) (p))->val)


/*==============================================================================*/

#define MY_PI           3.1415926535897932384626433832795029L  /* pi */

#define BIGNUM_FITS_INTEGER(_bn) (mpz_cmp_si((_bn), INT_MIN_VAL) >= 0 &&        \
                                  mpz_cmp_si((_bn), INT_MAX_VAL) <= 0)
#define LONG_FITS_INTEGER(_l)    (INT_MIN_VAL <= (_l) && (_l) <= INT_MAX_VAL)
#define TYPEOF(n)                (INTP(n)? tc_integer: STYPE(n))


#define MINUS_INF "-inf.0"
#define PLUS_INF  "+inf.0"
#define MINUS_NaN "-nan.0"
#define PLUS_NaN  "+nan.0"


/* Special IEEE values */
static double plus_inf, minus_inf;
double STk_NaN;

/**** forward declarations ****/
static type_cell convert(SCM *px, SCM *py);

static int zerop(SCM n);
static int negativep(SCM n);
static int positivep(SCM n);
static int isexactp(SCM z);
static SCM gcd2(SCM n1, SCM n2);

EXTERN_PRIMITIVE("make-rectangular", make_rectangular, subr2, (SCM r, SCM i));
EXTERN_PRIMITIVE("real-part", real_part, subr1, (SCM z));
EXTERN_PRIMITIVE("magnitude", magnitude, subr1, (SCM z));
EXTERN_PRIMITIVE("angle", angle, subr1, (SCM z));
EXTERN_PRIMITIVE("sqrt", sqrt, subr1, (SCM z));
EXTERN_PRIMITIVE("exact->inexact", ex2inex, subr1, (SCM z));
EXTERN_PRIMITIVE("inexact->exact", inex2ex, subr1, (SCM z));

#define add2 STk_add2
#define mul2 STk_mul2
#define div2 STk_div2
#define sub2 STk_sub2
#define absolute STk_abs
#define exact2inexact STk_ex2inex
#define inexact2exact STk_inex2ex


static SCM int_quotient(SCM x, SCM y);
static SCM my_cos(SCM z);
static SCM my_sin(SCM z);
static SCM STk_complexp(SCM x);


/******************************************************************************
 *
 * Utilities
 *
 ******************************************************************************/
static void error_bad_number(SCM n)
{
  STk_error("~S is a bad number", n);
}

static void error_not_a_real_number(SCM n)
{
  if (COMPLEXP(n))
    STk_error("~S is not a real number", n);
  else
    error_bad_number(n);
}

static void error_out_of_range(SCM x)
{
  STk_error("argument out of range ~s", x);
}

static void error_at_least_1(void)
{
  STk_error("expects at least one argument");
}

static void error_cannot_operate(char *operation, SCM o1, SCM o2)
{
  STk_error("cannot perform %s on ~S and ~S", operation, o1, o2);
}

static void error_divide_by_0(SCM n)
{
  STk_error("cannot divide ~S by 0", n);
}

static void error_incorrect_radix(SCM r)
{
  STk_error("base must be 2, 8, 10 or 16. It was ~S", r);
}

static void error_not_an_integer(SCM n)
{
  STk_error("exact or inexact integer required, got ~s", n);
}

union binary64 {
  uint64_t u;
  double   d;
};

static const uint64_t sign_mask    = (uint64_t) 1 << 63;
static const uint64_t quiet_mask   = (uint64_t) 1 << 51;
static const uint64_t payload_mask = ((uint64_t) 1 << 50) - 1;

static double make_nan(int neg, int quiet, unsigned long pay)
{
  union binary64 t;

  /* Beware:
   *   quiet NAN is       0x7ff8000000000000
   *   signaling NaN is   0x7ffZxxxxxxxxxxxx   where Z is 0xxx (bit 51 is 0)
   * BUT
   *   +inf.0          is 0x7ff0000000000000
   * Consequently, clearing bit 51 is not sufficient (if the payload is 0, a
   * signaling dille be seen as a positive infinity).
   * So, to make a signaling NaN, we clear the bit 51 and set the bit 50
   * ==> the payload can use only 50 bits
   */
  t.u = (quiet)? 0x7ff8000000000000U : 0x7ff4000000000000U;
  if (neg)   t.u |= sign_mask;
  t.u |= pay;

  return t.d;
}


/*
<doc EXT real-precision
 * (real-precision)
 * (real-precision value)
 *
 * This parameter object allows changing the default precision used
 * to print real numbers.
 *
 * By precision when printing a number we mean the number of significant
 * digits -- that is, excluding the leading and trailing zeros in
 * decimal representation. (This is exactly the same as the number
 * for the `g` specifier for `printf` in the C language).
 *
 * @lisp
 * (real-precision)         => 15
 * (define f 0.123456789)
 * (display f)              => 0.123456789
 * (real-precision 3)
 * (display f)              => 0.123
 * (display   1.123456789)  => 1.12
 * (display  12.123456789)  => 12.1
 * (display 123.123456789)  => 123.0
 * @end lisp
 * In the last example, only three significant digits were printed (123),
 * and the zero only marks this number as inexact.
 *
 * If the number won't fit using the usual decimal format, it will be
 * printed in scientific notation, but still using the specified number
 * of significant digits:
 * @lisp
 * (display     1234.123456789) => 1.23e+03
 * (display    12345.123456789) => 1.23e+04
 * (display 12345678.123456789) => 1.23e+07
 * @end lisp
 * Repeating the three examples above with precision equal to one results
 * in the following.
 * @lisp
 * (real-precision 1)
 * (display     1234.123456789) => 1e+03
 * (display    12345.123456789) => 1e+04
 * (display 12345678.123456789) => 1e+07
 * @end lisp
 * If the number is only printed up to its n-th digit, then the printed nth
 * digit will be n rounded up or down, according to the digit that comes
 * after it.
 * @lisp
 * (real-precision 4)
 * (display 12.123456789) => 12.12  ;; "123..." rounded to "12"
 * (display 12.987654321) => 12.99  ;; "987..." rounded to "99"
 * @end lisp
doc>
*/
static SCM real_precision_conv(SCM value)
{
  long precision = STk_integer_value(value);

  if (precision <= 0 || precision > 50)
    STk_error("real precision must be an integer in ]0 50]. It was ~S",
              value);
  real_precision = (int) precision;
  return value;
}


/*
<doc EXT accept-srfi-169-numbers
 * (accept-srfi-169-numbers)
 * (accept-srfi-169-numbers value)
 *
 * This parameter object permits to change the behavior of the reader
 * with underscores in numbers. Numbers with underscores are defined
 * in ,(link-srfi 169). By default, this variable is true, meaning that
 * underscores are accepted in numbers.
 *
 * @lisp
 * (accept-srfi-169-numbers)        => #t
 * (symbol? '1_000_000)             => #f
 * (number? '1_000_000)             => #t
 * (accept-srfi-169-numbers #f)
 * (symbol? '1_000_000)             => #t
 * (number? '1_000_000)             => #f
 * @end lisp
doc>
*/
static SCM srfi_169_conv(SCM value)
{
  use_srfi_169 = (value != STk_false);
  return MAKE_BOOLEAN(use_srfi_169);
}

/******************************************************************************
 *
 * Constructor Functions
 *
 ******************************************************************************/
static inline SCM Cmake_complex(SCM r, SCM i)
{
  SCM z;

  NEWCELL(z, complex);
  COMPLEX_REAL(z) = r;
  COMPLEX_IMAG(z) = i;
  return z;
}

static inline SCM make_complex(SCM r, SCM i)
{
  return (isexactp(i) && zerop(i)) ? r : Cmake_complex(r, i);
}

static inline SCM make_polar(SCM a, SCM m)
{
  return make_complex(mul2(a, my_cos(m)), mul2(a, my_sin(m)));
}


static inline SCM Cmake_rational(SCM n, SCM d)
{
  SCM z;

  NEWCELL(z, rational);
  RATIONAL_NUM(z) = n;
  RATIONAL_DEN(z) = d;
  return z;
}


static SCM make_rational(SCM n, SCM d)
{
  SCM gcd;

  if (zerop(d))
    STk_error("cannot make rational with null denominator");

  /* Always keep sign in the numerator */
  if (negativep(d)) {
    n = mul2(n, MAKE_INT((unsigned long) -1));
    d = mul2(d, MAKE_INT((unsigned long) -1));
  }

  /* Simplify rational */
  gcd = gcd2(n, d);
  if (gcd != MAKE_INT(1)) {
    if (d == gcd) return int_quotient(n, gcd);
    n = int_quotient(n, gcd);
    d = int_quotient(d, gcd);
  }

  /* Make rational if denominator is not 1 (if n is small, it is not a bignum) */
  if (d ==  MAKE_INT(1))
    return n;
  else
    return Cmake_rational(n, d);
}


/******************************************************************************
 *
 * Types declaration
 *
 ******************************************************************************/
static void print_bignum(SCM n, SCM port, int _UNUSED(mode))
{
  char *s;

  s = STk_must_malloc_atomic(mpz_sizeinbase(BIGNUM_VAL(n), 10) + 2);
  mpz_get_str(s, 10, BIGNUM_VAL(n));
  STk_puts(s, port);
  STk_free(s);
}


static void print_rational(SCM n, SCM port, int mode)
{
  STk_print(RATIONAL_NUM(n), port, mode);
  STk_putc('/', port);
  STk_print(RATIONAL_DEN(n), port, mode);
}

static void print_complex(SCM n, SCM port, int mode)
{
  SCM imag = COMPLEX_IMAG(n);

  STk_print(COMPLEX_REAL(n), port, mode);
  if (positivep(imag) || (REALP(imag) && !signbit(REAL_VAL(imag))))
    STk_putc('+', port);
  STk_print(imag, port, mode);
  STk_putc('i', port);
}



static struct extended_type_descr xtype_bignum = {
  .name  = "bignum",
  .print = print_bignum
};

static struct extended_type_descr xtype_complex = {
  .name  = "complex",
  .print = print_complex
};

static struct extended_type_descr xtype_rational = {
  .name  = "rational",
  .print = print_rational
};


/******************************************************************************
 *
 * Conversion Functions
 *
 ******************************************************************************/

static inline SCM long2scheme_bignum(long x)
{
  SCM z;

  NEWCELL(z, bignum);
  mpz_init_set_si(BIGNUM_VAL(z), x);
  return z;
}


static inline SCM long2integer(long x)
{
  return (INT_MIN_VAL<=x && x<=INT_MAX_VAL) ?  MAKE_INT(x): long2scheme_bignum(x);
}


static inline SCM double2real(double x)
{
  SCM z;

  NEWCELL(z, real);
  REAL_VAL(z) = x;
  return z;
}

static inline SCM bignum2integer(mpz_t n)
{
  return MAKE_INT(mpz_get_si(n));
}


static inline double bignum2double(mpz_t n)
{
  /* I do not use the function mpz_get_d since it gives an unspecified value
   * when converting a number which is +inf or -inf
   */
 char *s = STk_must_malloc_atomic(mpz_sizeinbase(n, 10) + 2);
 return atof(mpz_get_str(s, 10, n));
}


static inline double scheme_bignum2double(SCM b)
{
  return bignum2double(BIGNUM_VAL(b));
}


static inline SCM scheme_bignum2real(SCM bn)
{
  return double2real(scheme_bignum2double(bn));
}

static inline SCM bignum2scheme_bignum(mpz_t n)
{
  SCM z;

  NEWCELL(z, bignum);
  mpz_init_set(BIGNUM_VAL(z), n);
  return z;
}

static inline SCM bignum2number(mpz_t n)  /* => int or bignum */
{
  return (BIGNUM_FITS_INTEGER(n)) ? bignum2integer(n): bignum2scheme_bignum(n);
}


static SCM double2integer(double n)     /* small or big depending on n's size */
{
  /* Try first to convert n to a long */
  if (((double) INT_MIN_VAL <= n) && (n <= (double) INT_MAX_VAL))
    return MAKE_INT((long) n);
  else {
    /* n doesn't fit in a long => build a bignum. */
    mpz_t r;

    mpz_init_set_d(r, n);
    return bignum2number(r);
  }
}

static SCM double2rational(double d)
{
  double fraction, i;
  SCM int_part, res;
  int negative = 0;

  if (d < 0.0) { negative = 1; d = -d; }
  fraction = modf(d, &i);
  int_part = double2integer(i);

  if (!fraction) {
    res = negative ? sub2(MAKE_INT(0), int_part) : int_part;
  } else {

#ifdef __MINI_GMP_H__
    /* BEGIN code for compiling WITH MINI GMP (*no* rationals!) */
    SCM num, den;
    num = MAKE_INT(0);
    den = MAKE_INT(1);

    while (fraction) {
      num      = mul2(num, MAKE_INT(2));
      den      = mul2(den, MAKE_INT(2));
      fraction = modf(ldexp(fraction, 1), &i);
      if (i)
        num = add2(num, MAKE_INT(1));
    }
    res = add2(int_part, div2(num, den));
    if (negative)
      res = sub2(MAKE_INT(0), res);
#else
    /* BEGIN code for compiling WITH FULL GMP (*with* rationals!) */

    /* We just create a rational from a double using the GMP, then
       get back the numerator and denominator. According to the
       GMP documentation, this conversion is exact -- there is no
       rounding. */
    mpz_t num, den;
    mpq_t q;
    mpz_init(num);
    mpz_init(den);
    mpq_init(q);
    mpq_set_d(q, d);

    mpq_get_num(num, q);
    mpq_get_den(den, q);
    if (negative) mpz_neg(num,num);
    res = Cmake_rational(bignum2number(num), bignum2number(den));
    mpq_clear(q);
    mpz_clear(num);
    mpz_clear(den);
#endif /* __MINI_GMP_H__ */

  }
  return res;
}




/* The following code is an adaptation of code stolen in mini-gmp   */
/* (mpq_get_d function)                                             */
static double bigrational2double(mpz_t num, mpz_t den) {
  #ifndef GMP_LIMB_BITS
     #define GMP_LIMB_BITS (sizeof(mp_limb_t) * CHAR_BIT)
  #endif
  #define GMP_LIMB_HIGHBIT ((mp_limb_t) 1 << (GMP_LIMB_BITS - 1))

  mp_bitcnt_t ne, de, ee;
  mpz_t z;
  double B, ret;

  ne = mpz_sizeinbase(num, 2);
  de = mpz_sizeinbase(den, 2);

  ee = CHAR_BIT * sizeof (double);
  if (de == 1 || ne > de + ee)
    ee = 0;
  else
    ee = (ee + de - ne) / GMP_LIMB_BITS + 1;

  mpz_init (z);
  mpz_mul_2exp (z, num, ee * GMP_LIMB_BITS);
  mpz_tdiv_q (z, z, den);
  ret = mpz_get_d (z);
  mpz_clear (z);

  B = 4.0 * (double) (GMP_LIMB_HIGHBIT >> 1);
  for (B = 1 / B; ee != 0; --ee)
    ret *= B;
  return ret;
}

static double rational2double(SCM r)
{
  SCM num = RATIONAL_NUM(r);
  SCM den = RATIONAL_DEN(r);

  switch (convert(&num, &den)) {
    case tc_integer: return ((double) INT_VAL(num)) / ((double) INT_VAL(den));
    case tc_bignum:  return bigrational2double(BIGNUM_VAL(num), BIGNUM_VAL(den));
    default:         STk_panic("bad rational ~S", r);
  }
  return 0.0; /* never reached */
}

static inline SCM rational2real(SCM r)
{
  return double2real(rational2double(r));
}

static inline SCM real2integer(SCM r)
{
  double v = REAL_VAL(r);

  if (floor(v) != v) {
    /* This is not an inexact integer (weak test) */
    STk_error("bad number (~s) in an integer division", r);
  }
  return double2integer(v);
}

void STk_double2Cstr(char *buffer, size_t bufflen, double n)
{
  snprintf(buffer, bufflen, "%.*g", real_precision, n);
  if (strchr(buffer, '.') == NULL && strchr(buffer, 'e') == NULL)
    strncat(buffer, ".0", bufflen);
  /* Treat special cases of +nan.0 and +inf.0 */
  if (isalpha(buffer[0])) {
    if (strcmp(buffer, "inf.0") == 0) snprintf(buffer, bufflen, "+inf.0");
    if (strcmp(buffer, "nan.0") == 0) snprintf(buffer, bufflen,  "+nan.0");
  }
}

/* Convert a number to a C-string. Result must be freed if != from buffer */
static char *number2Cstr(SCM n, long base, char buffer[], size_t bufflen)
{
  char *s = buffer;

  switch (TYPEOF(n)) {
    case tc_integer:
      {
        long tmp, val = INT_VAL(n);
        int u;

        if (val < 0) {
          val  = -val;
          *s++ = '-';
        }
        /* Find how much digit we need */
        for (s++, tmp=val; tmp >= base; tmp /= base) s++;

        *s = '\0'; tmp = val;
        do {
          u = tmp % base;
          *(--s) = u + ((u < 10) ? '0' : 'a'-10);
          tmp   /= base;
        }
        while (tmp);
        return buffer;
      }
    case tc_bignum:
      s = STk_must_malloc_atomic(mpz_sizeinbase(BIGNUM_VAL(n), base) + 2);
      s = mpz_get_str(s, base, BIGNUM_VAL(n));
      return s;
    case tc_rational:
      {
        char *s1, *s2, *s3, tmp[100];
        size_t len;

        s1  = number2Cstr(RATIONAL_NUM(n), base, buffer, bufflen);
        s2  = number2Cstr(RATIONAL_DEN(n), base, tmp, sizeof(tmp));
        len = strlen(s1) + strlen(s2) + 2;
        s3  = STk_must_malloc_atomic(len);
        snprintf(s3, len, "%s/%s", s1, s2);
        if (s2!=tmp) STk_free(s2); /*buffer will event. be deallocated by caller*/
        return s3;
      }
    case tc_complex:
      {
        char *s1, *s2, *s3, tmp[100];
        size_t len;

        s1  = number2Cstr(COMPLEX_REAL(n), base, buffer, bufflen);
        s2  = number2Cstr(COMPLEX_IMAG(n), base, tmp, sizeof(tmp));
        len  = strlen(s1) + strlen(s2) + 3;
        s3 = STk_must_malloc_atomic(len);
        snprintf(s3, len, "%s%s%si", s1, ((*s2 == '-') ? "": "+"), s2);
        if (s2!=tmp) STk_free(s2); /*buffer will event. be deallocated by caller*/
        return s3;
      }
    case tc_real:
      if (base != 10) STk_error("base must be 10 for this number", n);
      STk_double2Cstr(buffer, bufflen, REAL_VAL(n));
      return buffer;

    default: return STk_void; /* never reached (for the gcc static analyzer)  */
  }
}


/*===== The general conversion routine ==== */

static type_cell convert(SCM *px, SCM *py)
{
  SCM x = *px;
  SCM y = *py;

  if (TYPEOF(x)==TYPEOF(y)) return(TYPEOF(x)); /* avoid testing on current cases */
  switch (TYPEOF(x)) {
    case tc_complex:
            switch (TYPEOF(y)) {
              case tc_complex: /*already done */
              case tc_real:
              case tc_rational:
              case tc_bignum:
              case tc_integer:  *py = Cmake_complex(y, MAKE_INT(0)); break;
              default:          error_bad_number(y);                 break;
            }
            break;
    case tc_real:
            switch (TYPEOF(y)) {
              case tc_complex:  *px = Cmake_complex(x, MAKE_INT(0));    break;
              case tc_real:     /* already done */                      break;
              case tc_rational: *py = rational2real(y);                 break;
              case tc_bignum:   *py = scheme_bignum2real(y);            break;
              case tc_integer:  *py = double2real((double) INT_VAL(y)); break;
              default:          error_bad_number(y);                    break;
            }
            break;
    case tc_rational:
            switch (TYPEOF(y)) {
              case tc_complex:  *px = Cmake_complex(x, MAKE_INT(0));   break;
              case tc_real:     *px = rational2real(x);                break;
              case tc_rational: /* already done */                     break;
              case tc_bignum:   /* no break */
              case tc_integer:  *py = Cmake_rational(y , MAKE_INT(1)); break;
              default:          error_bad_number(y);                   break;
            }
            break;
    case tc_bignum:
            switch (TYPEOF(y)) {
              case tc_complex:  *px = Cmake_complex(x, MAKE_INT(0));    break;
              case tc_real:     *px = scheme_bignum2real(x);            break;
              case tc_rational: *px = Cmake_rational(x , MAKE_INT(1));  break;
              case tc_bignum:   /* already done */                      break;
              case tc_integer:  *py = long2scheme_bignum(INT_VAL(y));   break;
              default:          error_bad_number(y);                    break;
            }
            break;
    case tc_integer:
            switch (TYPEOF(y)) {
              case tc_complex:  *px = Cmake_complex(x, MAKE_INT(0));    break;
              case tc_real:     *px = double2real((double) INT_VAL(x)); break;
              case tc_rational: *px = Cmake_rational(x,  MAKE_INT(1));  break;
              case tc_bignum:   *px = long2scheme_bignum(INT_VAL(x));   break;
              case tc_integer:  /* already done */                      break;
              default:          error_bad_number(y);                    break;
            }
            break;
    default: error_bad_number(x);
  }
  return TYPEOF(*px);
}


long STk_integer_value(SCM x) /* Returns LONG_MIN if not representable as long */
{
  if (INTP(x)) return INT_VAL(x);
  if (BIGNUMP(x)) {
    mpz_t *v = &BIGNUM_VAL(x);
    if (mpz_cmp_si(*v, LONG_MIN) > 0 && mpz_cmp_si(*v, LONG_MAX) <= 0)
      return  mpz_get_si(*v);
  }
  return LONG_MIN;
}

unsigned long STk_uinteger_value(SCM x) /* Returns ULONG_MAX if not an ulong */
{
  if (INTP(x) && ((long)x > 0)) return INT_VAL(x); /* sign(INTEGER_VAL(x))==sign(x) */
  if (BIGNUMP(x)) {
    mpz_t *v = &BIGNUM_VAL(x);
    if (mpz_cmp_ui(*v, 0) >= 0 && mpz_cmp_ui(*v, ULONG_MAX) < 0)
      return mpz_get_ui(*v);
  }
  return ULONG_MAX;
}


SCM STk_long2integer(long n)
{
  return long2integer(n);
}


SCM STk_ulong2integer(unsigned long n)
{
  if (n <= INT_MAX_VAL) {  /* n  >= 0 since it is an ulong */
    return MAKE_INT(n);
  }
  else {
    SCM z;

    NEWCELL(z, bignum);
    mpz_init_set_ui(BIGNUM_VAL(z), n);
    return z;
  }
}


long STk_integer2int32(SCM n, int *overflow)
{
  *overflow = 0;

  if (INTP(n)) {
#if (LONG_MAX == INT32_MAX)       /* longs are on 32 bits */
    return INT_VAL(n);
#else                             /* longs are more than 32 bits (probably 64) */
    long val = INT_VAL(n);

    if ((- INT32_MAX - 1) <= val && val <= INT32_MAX)
      return val;
    else {
      *overflow = 1;
      return 0;
    }
#endif
  }
  if (BIGNUMP(n)) {
    mpz_t *v = &BIGNUM_VAL(n);
    if (mpz_cmp_si(*v, (- INT32_MAX - 1)) >= 0 && mpz_cmp_si(*v, INT32_MAX) <= 0)
      return mpz_get_si(*v);
  }
  *overflow = 1;
  return 0;
}


unsigned long STk_integer2uint32(SCM n, int *overflow)
{
  *overflow = 0;

  if (INTP(n)) {
    long val = INT_VAL(n);

    if (val >= 0) {
#if (ULONG_MAX == UINT32_MAX)   /* unsigned longs are on 32 bits */
      return (unsigned long) INT_VAL(n);
#else                           /* longs are more than 32 bits (probably 64) */
      if (val <= UINT32_MAX)
        return val;
      else {
        *overflow = 1;
        return 0;
      }
#endif
    }
  }
  if (BIGNUMP(n)) {
    mpz_t *v = &BIGNUM_VAL(n);
    if (mpz_cmp_ui(*v, 0) >= 0 && mpz_cmp_ui(*v, UINT32_MAX) <= 0)
      return mpz_get_ui(*v);
  }
  *overflow = 1;
  return 0;
}



SCM STk_double2real(double d)
{
  return double2real(d); /* use the inlined function */
}


double STk_number2double(SCM n) /* returns NaN if not convertible */
{
  switch (TYPEOF(n)) {
    case tc_real:     return REAL_VAL(n);
    case tc_rational: return REAL_VAL(rational2real(n));
    case tc_bignum:   return REAL_VAL(scheme_bignum2real(n));
    case tc_integer:  return (double) INT_VAL(n);
    default:          return STk_NaN;
  }
}



/******************************************************************************
 *
 * Utilities
 *
 ******************************************************************************/

static long do_compare(SCM x, SCM y)
{
  double d1=0, d2=0;

  switch (TYPEOF(x)) {
    case tc_real:
            switch (TYPEOF(y)) {
              case tc_complex:  goto general_diff;
              case tc_real:     d1 = REAL_VAL(x); d2 = REAL_VAL(y);
                                goto double_diff;
              case tc_rational:
              case tc_bignum:   goto general_diff;
              case tc_integer:  d1 = REAL_VAL(x); d2 =  INT_VAL(y);
                                goto double_diff;
              default:          break;
            }
            break;
    case tc_integer:
            switch (TYPEOF(y)) {
              case tc_complex:  goto general_diff;
              case tc_real:     d1 = INT_VAL(x); d2 = REAL_VAL(y);
                                goto double_diff;
              case tc_rational:
              case tc_bignum:   goto general_diff;
              case tc_integer:  return (INT_VAL(x) - INT_VAL(y));
              default:          break;
            }
            break;
    case tc_complex:
    case tc_rational:
    case tc_bignum:
            switch (TYPEOF(y)) {
              case tc_complex:
              case tc_real:
              case tc_rational:
              case tc_bignum:
              case tc_integer:  goto general_diff;
              default:          break;
            }
            break;
    default:
            break;
  }
  /* if we are here, it s that x and y cannot be compared */
  STk_error("comparison between ~S and ~S impossible", x,  y);
double_diff:
  if (isnan(d1) && isnan(d2))
    return 0;
  return (d1 == d2) ? 0 : ((d1 < d2)?  -1 : 1);
general_diff:
  {
    SCM d = sub2(x, y);

    if (zerop(d)) return 0;
    /* complex numbers cannot be compared => return always 1 */
    return COMPLEXP(d) ? 1 : (negativep(d) ? -1: 1);
  }
}


static SCM int_quotient(SCM x, SCM y)
/* Specialized version for rationals.
   Accepts only integer or bignums as params, and not inexacts as
   int_divide. Also, *only* computes and returns the quotient,
   not the remainder. */
{
  mpz_t q;
  SCM res;

  if (INTP(x) && INTP(y))
    return MAKE_INT(INT_VAL(x)/INT_VAL(y));

  mpz_init(q);

  if (INTP(x)) /* && BIGNUMP(y), of course! */
    return MAKE_INT(0); /* int / BIGNUM = 0... */

  if (INTP(y)) /* && BIGNUMP(x), of course! */
    /* The sign is in the numerator, so it's OK to use the '_ui' variant
       from the GMP.  */
    mpz_tdiv_q_ui(q, BIGNUM_VAL(x), INT_VAL(y));
  else /* Here x and y are both bignums */
    mpz_tdiv_q(q, BIGNUM_VAL(x), BIGNUM_VAL(y));

  res = bignum2number(q);

  mpz_clear(q);

  return res;
}

static int digitp(char c, long base)
{
  c = ('0' <= c && c <= '9') ? c - '0':
      ('a' <= c && c <= 'f') ? c - 'a' + 10:
      ('A' <= c && c <= 'F') ? c - 'A' + 10:
      (c == '#')             ? 0           :
      100;
  return (c < base);
}


/******************************************************************************
 *
 * Number parser
 *
 ******************************************************************************/

static SCM compute_exact_real(char *s, char *p1, char *p2, char *p3, char *p4)
{
  SCM int_part, fract_part, exp_part;
  mpz_t tmp;

  mpz_init(tmp);
  int_part   = MAKE_INT(0);
  fract_part = MAKE_INT(0);
  exp_part   = MAKE_INT(1);

  /* Representation of the given number (number is '\0' terminated)
   *
   *        +xxxxxxxxxxxxxxxxx.yyyyyyyyyyyyyE+zzzzz
   *        ^                 ^^            ^^
   *        |                 ||            ||
   *        +-str          p1-++-p2      p3-++-p4
   */

  /* patch the given string so that splitting the various parts of the number
   * is easy
   */
  if (p1) *p1 = '\0';
  if (p3) *p3 = '\0';

  if (p1) {             /* compute integer part */
    if (mpz_init_set_str(tmp, s, 10L) < 0) { mpz_clear(tmp); return STk_false; }
    int_part = bignum2number(tmp);
  }

  if (p3 > p2) {        /* compute decimal part as a rational 0.12 => 6/5 */
    SCM num, den;

    if (mpz_init_set_str(tmp, p2, 10L) < 0) { mpz_clear(tmp); return STk_false; }
    num = bignum2number(tmp);

    mpz_ui_pow_ui(tmp, 10UL, strlen(p2));
    den = bignum2number(tmp);

    fract_part = make_rational(num, den);
  }

  if (p4) {             /* compute exposant as a rational 3 => 1000, -3 => 1/1000 */
    long expo;

    expo = atoi(p4);
    if (expo > 0) {
      mpz_ui_pow_ui(tmp, 10UL, expo);
      exp_part = bignum2number(tmp);
    } else {
      mpz_ui_pow_ui(tmp, 10UL, -expo);
      exp_part = div2(MAKE_INT(1), bignum2number(tmp));
    }
  }

  mpz_clear(tmp);
  /* now return (int_part + fract_part) * exp_part */
  return mul2(add2(int_part, fract_part), exp_part);
}


/*
 * SRFI-169.
 * remove_underscores will remove all underscores from a number represented
 * as string, while also checking wether the string conforms to SRFI-169
 * (no double underscores, no leading or trailing underscores, and no
 * underscore close to anything that is not a digit).
 */
static int remove_underscores(char *str, const char *end, long base) {
  char *q;
  int just_saw_one = 0;
  for (char *p=str; p<end-1; p++)
    if (*p=='_') {

      /* SRFI-169: no double underscores */
      if (just_saw_one) return 0;
      just_saw_one = 1;

      if ((p>str) && (! digitp(*(p-1),base))) return 0; /* SRFI-169: no '_' adjacent to dot. */
      if (!digitp(*(p+1),base))               return 0; /* SRFI-169: no '_' adjacent to dot. */

      for (q=p; q<end; q++) {
        *q=*(q+1);
      }
      p--;
      end = q;
    } else
      just_saw_one = 0;

  if (*(end-1)=='_') return 0;  /* SRFI-169 forbids trailing '_' */
  return 1;
}


static SCM read_integer_or_real(char *str, long base, char exact_flag, char **end)
{
  int adigit=0, isint=1;
  char saved_char = '\0', *p = str, *p1, *p2, *p3, *p4;
  SCM res;

  /* see function compute_exact_real for the meaning of these pointers */
  p1 = p2 = p3 = p4 = NULL;

  if (*p == '-' || *p == '+') p+=1;
  if (*p == '#') return STk_false;
  if (*p == '_') return STk_false; /* SRFI-169 forbids _ in leading position. */

  /* the  ( || *p=='_' ) in the rest of this function implements SRFI-169. */
  while(digitp(*p, base) || *p=='_') { p+=1; adigit=1; if (*p == '#') isint = 0; }

  if (adigit) p1 = p;           /* p1 = end of integral part */

  if (*p=='.') {
    isint = 0; p += 1;
    p2 = p;
    while(digitp(*p, base) || *p=='_') { p+=1; adigit=1; }
    p3 = p;
  }

  if (!adigit) return STk_false;

  if (*p && strchr("eEsSfFdDlL", *p)) {
    isint = 0;
    p += 1;
    p4 = p;
    if (*p == '-' || *p == '+') p+=1;
    if (!(digitp(*p, base)|| *p=='_')) return STk_false;
    p+=1;
    while (digitp(*p, base)|| *p=='_') p+=1;
  }
  if (*p) {
    /* Patch the end of the number with a '\0' (will be restored on exit) */
    saved_char = *p;
    *p = '\0';
  }

  /* SRFI-169: we have already accepted the number with underscores, now
   *  remove_underscores will validate their positions and remove them
   */
  if (strchr(str, '_')) {
    if (!use_srfi_169) return STk_false;
    if (!remove_underscores(str,p,base))
      return STk_false;
  }

  if (isint) {
    /* We are sure to have an integer. Read it as a bignum and see if we can
     * convert it in smallnum after that. Small numbers (those with few
     * digits expressed in base 10) are not read as bignums.
     * This optimisation is easily missed (e.g. 000000000000000001 will be
     * read as a bignum), but it avoids allocation for current numbers
     * represented in a usual form.
     */
    mpz_t n;

    if (*str == '+') str+=1; /* mpz_init_set_str doesn't recognize +xyz !!! */
    if (strlen(str) <= log10_maxint && base == 10) {
      long num = atol(str);

      res = (exact_flag == 'i') ? double2real((double) num): MAKE_INT(num);
    }
    else {
      if (mpz_init_set_str(n, str, base) < 0) {
        /* Bad syntax for a bignum */
        res = STk_false;
      } else if (BIGNUM_FITS_INTEGER(n)) {
        /* Can be represented as a short integer */
        long num = mpz_get_si(n);

        res = (exact_flag == 'i') ? double2real((double) num): MAKE_INT(num);
      } else {
        /* It's a bignum */
        res = bignum2scheme_bignum(n);
        if (exact_flag == 'i') res = scheme_bignum2real(res);
      }
      mpz_clear(n);
    }
  } else {
    /* Number is a float */
    if (base == 10) {
      /* Replace sharp signs by 0 */
      for(p=str; *p; p++)
        switch (*p) {
          case '#': *p = '0'; break;
          case 's': case 'S': case 'f': case 'F':
          case 'd': case 'D': case 'l': case 'L': *p = 'e';
        }
      if (exact_flag == 'e') {
        res = compute_exact_real(str, p1, p2, p3, p4);
      } else {
        res = double2real(strtod(str, &p));
      }
    }
    else
      res = STk_false;
  }

  if (saved_char) *p = saved_char;  /* character which ended the number */
  *end = p;                         /* position of last analysed character */
  return res;
}


static SCM read_rational(SCM num, char *str, long base, char exact_flag, char **end)
{
  SCM den;

  den = read_integer_or_real(str, base, exact_flag, end);
  if (den == STk_false) return STk_false;

  if ((TYPEOF(num) == tc_integer || TYPEOF(num) == tc_bignum) &&
      (TYPEOF(den) == tc_integer || TYPEOF(den) == tc_bignum))
    return make_rational(num, den);
  else if (exact_flag=='i')
    /* We're sure we got here with either fixnums, bignums or reals, so
       div2 will always work. */
    return  (div2(num,den));

  STk_error("cannot make rational with ~S and ~S", num, den);

  return STk_false;             /* never reached */
}

SCM STk_Cstr2number(char *str, long base)
{
  int i, exact, radix, polar, is_signed;
  char *p = str;
  SCM num1, num2;

  is_signed = 0;

  if ((*str == '-' || *str == '+')) {
    is_signed = 1;

    if (isalpha(str[1])) {
      /* Treat special values "+inf.0" -inf.0 and "NaN" as well as +i and -i */
      if (strcmp(str, MINUS_INF)==0) return double2real(minus_inf);
      if (strcmp(str, PLUS_INF)==0)  return double2real(plus_inf);
      if (strcmp(str, MINUS_NaN)==0) return double2real(make_nan(1,0,0));
      if (strcmp(str, PLUS_NaN)==0)  return double2real(make_nan(0,0,0));
      if (strcmp(str, "+i")==0)      return make_complex(MAKE_INT(0), MAKE_INT(+1UL));
      if (strcmp(str, "-i")==0)      return make_complex(MAKE_INT(0), MAKE_INT(-1UL));
    }
  }

  exact = ' ', radix = 0;
  for (i = 0; i < 2; i++) {
    if (*p == '#') {
      p += 1;
      switch (*p++) {
        case 'e': if (exact == ' ') { exact = 'e'; break; }  else return STk_false;
        case 'i': if (exact == ' ') { exact = 'i'; break; }  else return STk_false;
        case 'b': if (!radix) {base = 2;  radix = 1; break;} else return STk_false;
        case 'o': if (!radix) {base = 8;  radix = 1; break;} else return STk_false;
        case 'd': if (!radix) {base = 10; radix = 1; break;} else return STk_false;
        case 'x': if (!radix) {base = 16; radix = 1; break;} else return STk_false;
        default:  return STk_false;
      }
      str += 2;
    }
    if (*p != '#') break;
  }

  num1 = read_integer_or_real(p, base, exact, &p);
  if (num1 == STk_false) return STk_false;

  if (*p == '/')
    num1 = read_rational(num1, p+1, base, exact, &p);

  if ((*p == '+') || (*p == '-') || (*p == '@')) {
    /* Start to read a complex number */
    if (*p == '+' && p[1] == 'i') {
      p   += 2;
      num1 = make_complex(num1, MAKE_INT(1UL));   /* special case ...+i */
    }
    else if (*p == '-' && p[1] == 'i') {
      p    += 2;
      num1  = make_complex(num1, MAKE_INT(-1UL)); /* special case ...-i */
    }
    else {                                      /* general case ....[+-@]... */
      polar = (*p == '@') ? (p++,1) : 0;

      num2 = read_integer_or_real(p, base, exact, &p);
      if (num2 == STk_false) return STk_false;

      if (*p == '/') {
        /* Second member of complex number is a rational */
        num2 = read_rational(num2, p+1, base, exact, &p);
        if (num2 == STk_false) return STk_false;
      }

      if (polar) {
        num1 = make_polar(num1, num2);
      } else {
        if (*p == 'i') {
          num1 = make_complex(num1, num2);
          p += 1;
        } else return STk_false;
      }
    }
  } else if (*p == 'i' && is_signed) {
    /* We had a number of the form '{+|-}...i' */
    p   += 1;
    num1 = make_complex(MAKE_INT(0), num1);
  }

  return (*p) ? STk_false : num1;
}



/******************************************************************************
 *
 *                      Scheme primitives and utilities
 *
 ******************************************************************************/


/*
<doc number? complex? real? rational? integer?
 * (number? obj)
 * (complex? obj)
 * (real? obj)
 * (rational? obj)
 * (integer? obj)
 *
 * These numerical type predicates can be applied to any kind of
 * argument, including non-numbers. They return |#t| if the object is of
 * the named type, and otherwise they return |#f|. In general, if a type
 * predicate is true for a number then all higher type predicates are
 * also true for that number. Consequently, if a type predicate is
 * false of a number, then all lower type predicates are also false of
 * that number.
 *
 * If |z| is an inexact complex number, then |(real? z)| is true if and
 * only if |(zero? (imag-part z))| is true. If |x| is an inexact real
 * number, then |(integer? x)| is true if and only if
 * |(and (finite? x) (= x (round x)))|
 *
 *
 * @lisp
 *   (complex? 3+4i)         =>  #t
 *   (complex? 3)            =>  #t
 *   (real? 3)               =>  #t
 *   (real? -2.5+0.0i)       =>  #t
 *   (real? #e1e10)          =>  #t
 *   (rational? 6/10)        =>  #t
 *   (rational? 6/3)         =>  #t
 *   (integer? 3+0i)         =>  #t
 *   (integer? 3.0)          =>  #t
 *   (integer? 3.2)          =>  #f
 *   (integer? 8/4)          =>  #t
 *   (integer? "no")         =>  #f
 *   (complex? +inf.0)       =>  #t
 *   (real? -inf.0)          =>  #t
 *   (rational? +inf.0)      =>  #f
 *   (integer? -inf.0)       =>  #f
 * @end lisp
 *
doc>
 */
DEFINE_PRIMITIVE("number?", numberp, subr1, (SCM x))
{
  switch (TYPEOF (x)) {
    case tc_complex:
    case tc_real:
    case tc_rational:
    case tc_bignum:
    case tc_integer: return STk_true;
    default:         return STk_false;
  }
}


DEFINE_PRIMITIVE("complex?", complexp, subr1, (SCM x))
{
  return STk_numberp(x);
}


DEFINE_PRIMITIVE("real?", realp, subr1, (SCM x))
{
  switch (TYPEOF(x)) {
    case tc_complex:
      // a+0i is real; a+0.0i is not
      // return MAKE_BOOLEAN(STk_eq(COMPLEX_IMAG(x), MAKE_INT(0)) == STk_true);
      // Useless: if it's a complex, IMAG_PART is not #e0
      return STk_false;
    case tc_real:
    case tc_rational:
    case tc_bignum:
    case tc_integer: return STk_true;
    default:         return STk_false;
  }
}


DEFINE_PRIMITIVE("rational?", rationalp, subr1, (SCM x))
{
  switch (TYPEOF(x)) {
    case tc_real:    return MAKE_BOOLEAN(FINITE_REALP(x));
    case tc_rational:
    case tc_bignum:
    case tc_integer: return STk_true;
    default:         return STk_false;
  }
}


/*
<doc EXT bignum?
 * (bignum? x)
 *
 * This predicates returns |#t| if |x| is an integer number too large to be
 * represented with a native integer.
 * @lisp
 * (bignum? (expt 2 300))     => |#t|   ;; (very likely)
 * (bignum? 12)               => |#f|
 * (bignum? "no")             => |#f|
 * @end lisp
doc>
*/
DEFINE_PRIMITIVE("bignum?", bignump, subr1, (SCM x))
{
  return MAKE_BOOLEAN(BIGNUMP(x));
}


DEFINE_PRIMITIVE("integer?", integerp, subr1, (SCM x))
{
  switch (TYPEOF(x)){
    case tc_real:    {
                       double val = REAL_VAL(x);
                       return ((val == minus_inf) || (val == plus_inf)) ?
                                 STk_false:
                                 MAKE_BOOLEAN(floor(val) == val);
                     }
    case tc_bignum:
    case tc_integer: return STk_true;
    default:         return STk_false;
  }
}


/*
<doc  exact? inexact?
 * (exact? z)
 * (inexact? z)
 *
 * These numerical predicates provide tests for the exactness of a
 * quantity. For any Scheme number, precisely one of these predicates
 * is true.
doc>
 */

static int isexactp(SCM z)
{
  switch (TYPEOF(z)) {
    case tc_complex:  return isexactp(COMPLEX_REAL(z)) && isexactp(COMPLEX_IMAG(z));
    case tc_real:     return FALSE;
    case tc_rational:
    case tc_bignum:
    case tc_integer:  return TRUE;
    default:          error_bad_number(z);
  }
  return FALSE; /* never reached */
}


DEFINE_PRIMITIVE("exact?", exactp, subr1, (SCM z))
{
  return MAKE_BOOLEAN(isexactp(z));
}


DEFINE_PRIMITIVE("inexact?", inexactp, subr1, (SCM z))
{
  return MAKE_BOOLEAN(!isexactp(z));
}

/*
<doc EXT integer-length
 * (integer-length n)
 *
 * |Integer-length| returns the necessary number of bits to represent |n|
 * in 2's complement, assuming a leading 1 bit when |n| is negative. When
 * |n| is zero, the procedure returns zero.
 * This procedure works for any type of integer (fixnums and bignums).
 *
 * @lisp
 * (integer-length -3)            => 2
 * (integer-length -2)            => 1
 * (integer-length -1)            => 0
 * (integer-length 0)             => 0
 * (integer-length 1)             => 1
 * (integer-length 2)             => 2
 * (integer-length 3)             => 2
 * (integer-length (expt 2 5000)) => 5001
 * @end lisp
doc>
 */
DEFINE_PRIMITIVE("integer-length", integer_length, subr1, (SCM z))
{
   switch (TYPEOF(z)) {
    case tc_integer:{
      long n = INT_VAL(z);
      if (n == -1 || n == 0) return MAKE_INT(0);
      if (n>0)  return MAKE_INT( (long) log2( (float) n) + 1 ); /* n >  0 */
      return MAKE_INT( (long) log2( (float) labs(n+1) ) + 1 );  /* n < -1 */
    }
    case tc_bignum:  return MAKE_INT(mpz_sizeinbase(BIGNUM_VAL(z),2));

    default: STk_error ("bad integer ~S", z);
  }
  return STk_void; /* Never reached */
}

/*
<doc  = < > <= >=
 * (= z1 z2 z3 ...)
 * (< x1 x2 x3 ...)
 * (> x1 x2 x3 ...)
 * (<= x1 x2 x3 ...)
 * (>= x1 x2 x3 ...)
 *
 * These procedures return |#t| if their arguments are (respectively):
 * equal, monotonically increasing, monotonically decreasing,
 * monotonically nondecreasing, or monotonically nonincreasing.
 * @lisp
 * (= +inf.0 +inf.0)           =>  #t
 * (= -inf.0 +inf.0)           =>  #f
 * (= -inf.0 -inf.0)           =>  #t
 * @end lisp
 *
 * For any finite real number x:
 *
 * @lisp
 * (< -inf.0 x +inf.0)         =>  #t
 * (> +inf.0 x -inf.0)         =>  #t
 * @end lisp
doc>
 */
#define COMPARE_NUM(_sname_, _cname_, _max_type_, _operator_)               \
    DEFINE_PRIMITIVE(_sname_, _cname_, vsubr, (int argc, SCM *argv))        \
    {                                                                       \
      SCM previous;                                                         \
                                                                            \
      if (argc == 0) error_at_least_1();                                    \
      if (_max_type_(*argv) == STk_false) error_not_a_real_number(*argv);  \
                                                                            \
      for (previous = *argv--; --argc; previous = *argv--) {                \
        if (_max_type_(*argv) == STk_false) error_bad_number(*argv);        \
        if (do_compare(previous, *argv) _operator_ 0) return STk_false;     \
      }                                                                     \
      return STk_true;                                                      \
    }


#define COMPARE_NUM2(_prim_, _max_type_, _operator_)                        \
    long STk_##_prim_##2(SCM o1, SCM o2)                                    \
    {                                                                       \
      if (_max_type_(o1) == STk_false) error_not_a_real_number(o1);        \
      if (_max_type_(o2) == STk_false) error_not_a_real_number(o2);        \
      return do_compare(o1, o2) _operator_ 0;                               \
    }


COMPARE_NUM("=",  numeq, STk_complexp, !=)
COMPARE_NUM("<",  numlt, STk_realp,    >=)
COMPARE_NUM(">",  numgt, STk_realp,    <=)
COMPARE_NUM("<=", numle, STk_realp,    >)
COMPARE_NUM(">=", numge, STk_realp,    <)


/* Version with only two parameters (used by runtime) STk_numeq2, STk_numgt2 ... */
COMPARE_NUM2(numeq,   STk_complexp, ==)
COMPARE_NUM2(numlt,   STk_realp,    <)
COMPARE_NUM2(numgt,   STk_realp,    >)
COMPARE_NUM2(numle,   STk_realp,    <=)
COMPARE_NUM2(numge,   STk_realp,    >=)


/*
<doc finite? infinite?  zero? positive? negative? odd? even?
 * (finite? z)
 * (infinite? z)
 * (zero? z)
 * (positive? x)
 * (negative? x)
 * (odd? n)
 * (even? n)
 *
 * These numerical predicates test a number for a particular property,
 * returning |#t| or |#f|.
 * @lisp
 * (positive? +inf.0)          ==>  #t
 * (negative? -inf.0)          ==>  #t
 * (finite? -inf.0)            ==>  #f
 * (infinite? +inf.0)          ==>  #t
 * @end lisp
doc>
 */

int STk_real_isoddp(SCM n)   /* n MUST be a real */
{
  SCM r = 0;

  integer_division(n, MAKE_INT(2), NULL, &r);
  /* We are sure here that r is a real */
  return (fpclassify(REAL_VAL(r)) != FP_ZERO);
}

static inline int number_parity(SCM n)
{
  /* result -1 (odd), 0 (non integer), +1 (even). Error if n is not a number. */
  switch (TYPEOF(n)) {
    case tc_integer:  return (INT_VAL(n) & 1)? -1: +1;
    case tc_bignum:   return mpz_odd_p(BIGNUM_VAL(n))? -1: +1;
    case tc_real:     {
                        double x = REAL_VAL(n);

                        if ((x == minus_inf) || (x == plus_inf) || (x != round(x)))
                          return 0;
                        else
                          return STk_real_isoddp(n) ? -1: +1;
                      }
    case tc_rational:
    case tc_complex:  return 0;
    default:          error_bad_number(n);
   }
  return 0;  /* for the compiler */
}

static int zerop(SCM n)
{
  switch (TYPEOF(n)) {
    case tc_integer:  return (INT_VAL(n) == 0);
    case tc_real:     return (fpclassify(REAL_VAL(n)) == FP_ZERO);
    case tc_bignum:   return (mpz_cmp_si(BIGNUM_VAL(n), 0L) == 0);
    case tc_complex:  return zerop(COMPLEX_REAL(n)) && zerop(COMPLEX_IMAG(n));
    case tc_rational: return zerop(RATIONAL_NUM(n));
    default:          error_bad_number(n);
  }
  return FALSE; /* never reached */
}

static int positivep(SCM n)
{
  switch (TYPEOF(n)) {
    case tc_integer:  return (INT_VAL(n) > 0);
    case tc_real:     return (REAL_VAL(n) > 0.0);
    case tc_bignum:   return (mpz_cmp_si(BIGNUM_VAL(n), 0L) > 0);
    case tc_rational: return positivep(RATIONAL_NUM(n));
    default:          error_not_a_real_number(n);
  }
  return FALSE; /* never reached */
}


static int negativep(SCM n)
{
  switch (TYPEOF(n)) {
    case tc_integer:  return (INT_VAL(n) < 0);
    case tc_real:     return (REAL_VAL(n) < 0.0);
    case tc_bignum:   return (mpz_cmp_si(BIGNUM_VAL(n), 0L) < 0);
    case tc_rational: return negativep(RATIONAL_NUM(n));
    default:          error_not_a_real_number(n);
  }
  return FALSE; /* never reached */
}


static int finitep(SCM n)
{
  switch (TYPEOF(n)) {
    case tc_real:     return (FINITE_REALP(n));
    case tc_rational:
    case tc_bignum:
    case tc_integer:  return TRUE;
    case tc_complex:  return (finitep(COMPLEX_REAL(n)) &&
                              finitep(COMPLEX_IMAG(n)));
    default:          error_bad_number(n);
  }
  return FALSE; /* never reached */
}

static int infinitep(SCM n)
{
  switch (TYPEOF(n)) {
    case tc_real:     return (isinf(REAL_VAL(n)));
    case tc_rational:
    case tc_bignum:
    case tc_integer:  return FALSE;
    case tc_complex:  return (infinitep(COMPLEX_REAL(n)) ||
                              infinitep(COMPLEX_IMAG(n)));
    default:          error_bad_number(n);
  }
  return FALSE; /* never reached */
}

DEFINE_PRIMITIVE("finite?", finitep, subr1, (SCM n))
{
  return MAKE_BOOLEAN(finitep(n));
}


DEFINE_PRIMITIVE("infinite?", infinitep, subr1, (SCM n))
{
  return MAKE_BOOLEAN(infinitep(n));
}


DEFINE_PRIMITIVE("zero?", zerop, subr1, (SCM n))
{
  return MAKE_BOOLEAN(zerop(n));
}


DEFINE_PRIMITIVE("positive?", positivep, subr1, (SCM n))
{
  return MAKE_BOOLEAN(positivep(n));
}


DEFINE_PRIMITIVE("negative?", negativep, subr1, (SCM n))
{
  return MAKE_BOOLEAN(negativep(n));
}


DEFINE_PRIMITIVE("odd?", oddp, subr1, (SCM n))
{
  return MAKE_BOOLEAN(number_parity(n) < 0);
}


DEFINE_PRIMITIVE("even?", evenp, subr1, (SCM n))
{
  return MAKE_BOOLEAN(number_parity(n) >0);
}


/*
<doc R7RS nan?
 * (nan? z)
 *
 * The |nan?| procedure returns #t on |+nan.0|, and on complex
 * numbers if their real or imaginary parts or both are |+nan.0|.
 * Otherwise it returns #f.
 *
 * @lisp
 * (nan? +nan.0)          =>  #t
 * (nan? 32)              =>  #f
 * (nan? +nan.0+5.0i)     =>  #t
 * (nan? 1+2i)            =>  #f
 * @end lisp
doc>
*/
DEFINE_PRIMITIVE("nan?", nanp, subr1, (SCM z))
{
  switch (TYPEOF(z)) {
    case tc_complex: return MAKE_BOOLEAN(STk_nanp(COMPLEX_REAL(z)) == STk_true ||
                                         STk_nanp(COMPLEX_IMAG(z)) == STk_true);
    case tc_real:     return MAKE_BOOLEAN(isnan(REAL_VAL(z)));
    case tc_rational:
    case tc_bignum:
    case tc_integer:  return STk_false;
    default:          error_bad_number(z); return STk_void;
  }
}



/*
<doc  max min
 * (max x1 x2 ...)
 * (min x1 x2 ...)
 *
 * These procedures return the maximum or minimum of their arguments.
 *
 * @lisp
 * (max 3 4)              =>  4    ; exact
 * (max 3.9 4)            =>  4.0  ; inexact
 * @end lisp
 * For any real number x:
 * @lisp
 * (max +inf.0 x)         =>  +inf.0
 * (min -inf.0 x)         =>  -inf.0
 * @end lisp
 *
 * NOTE: If any argument is inexact, then the result will also be
 * inexact
doc>
 */
DEFINE_PRIMITIVE("max", max, vsubr, (int argc, SCM *argv))
{
  SCM res;
  int exactp;

  if (argc == 0) error_at_least_1();
  if (argc == 1) {
    if (STk_realp(*argv) == STk_true) return *argv;
    error_not_a_real_number(*argv);
  }

  exactp = isexactp(*argv);

  for (res = *argv--; --argc; argv--) {
    /* See that the argument is a correct number */
    if (STk_realp(*argv) == STk_false) error_not_a_real_number(*argv);

    /* determine if result should be exact or not */
    if (!isexactp(*argv)) exactp = 0;

    /* compute max */
    if (do_compare(res, *argv) < 0) res = *argv;
  }
  return (!exactp && isexactp(res)) ? exact2inexact(res) : res;
}


DEFINE_PRIMITIVE("min", min, vsubr, (int argc, SCM *argv))
{
  SCM res;
  int exactp;

  if (argc == 0) error_at_least_1();
  if (argc == 1) {
    if (STk_realp(*argv) == STk_true) return *argv;
    error_not_a_real_number(*argv);
  }

  exactp = isexactp(*argv);

  for (res = *argv--; --argc; argv--) {
    /* See that the argument is a correct number */
    if (STk_realp(*argv) == STk_false) error_not_a_real_number(*argv);

    /* determine if result should be exact or not */
    if (!isexactp(*argv)) exactp = 0;

    /* compute max */
    if (do_compare(res, *argv) > 0) res = *argv;
  }
  return (!exactp && isexactp(res)) ? exact2inexact(res) : res;
}


/*
<doc + *
 * (+ z1 ...)
 * (* z1 ...)
 *
 * These procedures return the sum or product of their arguments.
 * @lisp
 * (+ 3 4)                 =>  7
 * (+ 3)                   =>  3
 * (+)                     =>  0
 * (+ +inf.0 +inf.0)       =>  +inf.0
 * (+ +inf.0 -inf.0)       =>  +nan.0
 * (* 4)                   =>  4
 * (*)                     =>  1
 * (* 5 +inf.0)            =>  +inf.0
 * (* -5 +inf.0)           =>  -inf.0
 * (* +inf.0 +inf.0)       =>  +inf.0
 * (* +inf.0 -inf.0)       =>  -inf.0
 * (* 0 +inf.0)            =>  +nan.0
 * @end lisp
 * NOTE: For any finite number z:
 * @lisp
 *       (+ +inf.0 z)      =>  +inf.0
 *       (+ -inf.0 z)      =>  -inf.0
 * @end lisp
doc>
 */
SCM STk_add2(SCM o1, SCM o2)
{
  switch (convert(&o1, &o2)) {
    case tc_bignum:
        {
          mpz_t add;

          mpz_init(add);
          mpz_add(add, BIGNUM_VAL(o1), BIGNUM_VAL(o2));

          o1 = bignum2number(add);
          mpz_clear(add);
          break;
        }
      case tc_integer:
        {
          long add =  (long) INT_VAL(o1) + INT_VAL(o2);

          if (LONG_FITS_INTEGER(add))
            o1 = MAKE_INT(add);
          else
            o1 = long2scheme_bignum(add);
          break;
        }
      case tc_real:
        {
          o1 = double2real(REAL_VAL(o1) + REAL_VAL(o2));
          break;
        }
      case tc_complex:
        {
          o1 = make_complex(add2(COMPLEX_REAL(o1), COMPLEX_REAL(o2)),
                            add2(COMPLEX_IMAG(o1), COMPLEX_IMAG(o2)));
          break;
        }
      case tc_rational:
        {
          SCM num1, num2, den;

          den  = mul2(RATIONAL_DEN(o1), RATIONAL_DEN(o2));
          num1 = mul2(RATIONAL_NUM(o1), RATIONAL_DEN(o2));
          num2 = mul2(RATIONAL_NUM(o2), RATIONAL_DEN(o1));

          o1 = make_rational(add2(num1, num2), den);
          break;
        }
      default: error_cannot_operate("addition", o1, o2);
  }
  return o1;
}

DEFINE_PRIMITIVE("+", plus, vsubr, (int argc, SCM *argv))
{
  SCM res;

  if (argc == 0) return MAKE_INT(0);
  if (argc == 1) return add2(MAKE_INT(0), *argv);

  for (res = *argv--; --argc; argv--)
    res = add2(res, *argv);

  return res;
}


/***
 *** multiplication
 ***/
SCM STk_mul2(SCM o1, SCM o2)
{
  switch (convert(&o1, &o2)) {
    case tc_bignum:
      mult_bignum:
      {
        mpz_t prod;

        mpz_init(prod);
        mpz_mul(prod, BIGNUM_VAL(o1), BIGNUM_VAL(o2));

        o1 = bignum2number(prod);
        mpz_clear(prod);
        break;
      }
    case tc_integer:
      {
        long int i1 = INT_VAL(o1);
        long int i2 = INT_VAL(o2);

        o1 = MAKE_INT(i1*i2);
        if (i1 != 0 && (INT_VAL(o1) / i1) != i2) {
          o1 = long2scheme_bignum(i1);
          o2 = long2scheme_bignum(i2);
          goto mult_bignum;
        }
        break;
      }
      case tc_real:
        {
          o1 = double2real(REAL_VAL(o1) * REAL_VAL(o2));
          break;
        }
      case tc_complex:
        {
          SCM r1 = COMPLEX_REAL(o1);
          SCM i1 = COMPLEX_IMAG(o1);
          SCM r2 = COMPLEX_REAL(o2);
          SCM i2 = COMPLEX_IMAG(o2);

          o1 = make_complex(sub2(mul2(r1,r2), mul2(i1, i2)),
                            add2(mul2(r1,i2), mul2(r2, i1)));
          break;
        }
      case tc_rational:
        {
          o1 = make_rational(mul2(RATIONAL_NUM(o1), RATIONAL_NUM(o2)),
                             mul2(RATIONAL_DEN(o1), RATIONAL_DEN(o2)));
          break;
        }
      default: error_cannot_operate("multiplication", o1, o2);
  }
  return o1;
}

DEFINE_PRIMITIVE("*", multiplication, vsubr, (int argc, SCM *argv))
{
  SCM res;

  if (argc == 0) return MAKE_INT(1);
  if (argc == 1) return mul2(MAKE_INT(1), *argv);

  for (res = *argv--; --argc; argv--)
    res = mul2(res, *argv);

  return res;
}

/*
<doc   - /
 * (- z)
 * (- z1 z2)
 * (/ z)
 * (/ z1 z2 ...)
 *
 * With two or more arguments, these procedures return the difference or quotient
 * of their arguments, associating to the left. With one argument, however,
 * they return the additive or multiplicative inverse of their argument.
 *
 * @lisp
 * (- 3 4)                 =>  -1
 * (- 3 4 5)               =>  -6
 * (- 3)                   =>  -3
 * (- +inf.0 +inf.0)       => +nan.0
 * (/ 3 4 5)               =>  3/20
 * (/ 3)                   =>  1/3
 * (/ 0.0)                 => +inf.0
 * (/ 0)                   => error (division by 0)
 * @end lisp
doc>
 */
SCM STk_sub2(SCM o1, SCM o2)
{
  switch (convert(&o1, &o2)) {
    case tc_bignum:
      {
        mpz_t sub;

        mpz_init(sub);
        mpz_sub(sub, BIGNUM_VAL(o1), BIGNUM_VAL(o2));

        o1 = bignum2number(sub),
        mpz_clear(sub);
        break;
      }
    case tc_integer:
      {
        long sub = (long) INT_VAL(o1) - INT_VAL(o2);
        if (LONG_FITS_INTEGER(sub))
          o1 = MAKE_INT(sub);
        else
          o1 = long2scheme_bignum(sub);
        break;
      }
      case tc_real:
        {
          o1 = double2real(REAL_VAL(o1) - REAL_VAL(o2));
          break;
        }
      case tc_complex:
        {
          o1 = make_complex(sub2(COMPLEX_REAL(o1), COMPLEX_REAL(o2)),
                            sub2(COMPLEX_IMAG(o1), COMPLEX_IMAG(o2)));
          break;
        }
      case tc_rational:
        {
          SCM num1, num2, den;

          den  = mul2(RATIONAL_DEN(o1), RATIONAL_DEN(o2));
          num1 = mul2(RATIONAL_NUM(o1), RATIONAL_DEN(o2));
          num2 = mul2(RATIONAL_NUM(o2), RATIONAL_DEN(o1));

          o1 = make_rational(sub2(num1, num2), den);
          break;
        }
      default: error_cannot_operate("subtraction", o1, o2);
  }
  return o1;
}


DEFINE_PRIMITIVE("-", difference, vsubr, (int argc, SCM *argv))
{
  SCM res;

  if (argc == 0) error_at_least_1();
  if (argc == 1) return sub2(MAKE_INT(0), *argv);

  for (res = *argv-- ; --argc; argv--)
    res = sub2(res, *argv);
  return res;
}


/***
 ***   Division
 ***/
SCM STk_div2(SCM o1, SCM o2)
{
  switch (convert(&o1, &o2)) {
    case tc_bignum:
    case tc_integer:
      o1 = make_rational(o1, o2);
      break;
    case tc_real:
      {
        double r2 = REAL_VAL(o2);

        if (r2 != 1.0)
          o1 = double2real(REAL_VAL(o1) / r2);
        break;
      }
    case tc_rational:
      o1 =  make_rational(mul2(RATIONAL_NUM(o1), RATIONAL_DEN(o2)),
                          mul2(RATIONAL_DEN(o1), RATIONAL_NUM(o2)));
      break;
    case tc_complex:
      {
        SCM tmp, new_r, new_i;

        if (!zerop(o1)) {
          tmp   = add2(mul2(COMPLEX_REAL(o2), COMPLEX_REAL(o2)),
                       mul2(COMPLEX_IMAG(o2), COMPLEX_IMAG(o2)));
          new_r = div2(add2(mul2(COMPLEX_REAL(o1), COMPLEX_REAL(o2)),
                            mul2(COMPLEX_IMAG(o1), COMPLEX_IMAG(o2))),
                       tmp);
          new_i = div2(sub2(mul2(COMPLEX_IMAG(o1), COMPLEX_REAL(o2)),
                            mul2(COMPLEX_REAL(o1), COMPLEX_IMAG(o2))),
                       tmp);
          o1 = make_complex(new_r, new_i);
        }
        break;
      }
    default: error_cannot_operate("division", o1, o2);
  }
  return o1;
}

DEFINE_PRIMITIVE("/", division, vsubr, (int argc, SCM *argv))
{
  SCM res;

  if (argc == 0) error_at_least_1();
  if (argc == 1) return div2(MAKE_INT(1), *argv);

  for (res = *argv--; --argc; argv--)
    res = div2(res, *argv);
  return res;
}


/*
<doc  abs
 * (abs x)
 *
 * |Abs| returns the absolute value of its argument.
 * @lisp
 * (abs -7)                =>  7
 * (abs -inf.0)            => +inf.0
 * @end lisp
doc>
 */
DEFINE_PRIMITIVE("abs", abs, subr1, (SCM x))
{
  switch (TYPEOF(x)) {
    case tc_integer:  if (INT_VAL(x) == INT_MIN_VAL)
                        return long2scheme_bignum(-INT_VAL(x));
                      return (INT_VAL(x) < 0) ? MAKE_INT(-INT_VAL(x)) : x;
    case tc_bignum:   if (mpz_cmp_ui(BIGNUM_VAL(x), 0L) < 0) {
                        mpz_t tmp;

                        mpz_init(tmp);
                        mpz_neg(tmp, BIGNUM_VAL(x));
                        x = bignum2scheme_bignum(tmp);
                        mpz_clear(tmp);
                      }
                      return x;
    case tc_real:     return (REAL_VAL(x) < 0.0) ? double2real(-REAL_VAL(x)) : x;
    case tc_rational: return make_rational(absolute(RATIONAL_NUM(x)),
                                           RATIONAL_DEN(x));
    default:          error_not_a_real_number(x);
  }
  return STk_void;      /* never reached */
}


/*
<doc  quotient remainder modulo
 * (quotient n1 n2)
 * (remainder n1 n2)
 * (modulo n1 n2)
 *
 * These procedures implement number-theoretic (integer) division. n2 should
 * be non-zero. All three procedures return integers.
 * @l
 * If |n1/n2| is an integer:
 *
 * @lisp
 * (quotient n1 n2)   => n1/n2
 * (remainder n1 n2)  => 0
 * (modulo n1 n2)     => 0
 * @end lisp
 *
 * If n1/n2 is not an integer:
 *
 * @lisp
 * (quotient n1 n2)   => nq
 * (remainder n1 n2)  => nr
 * (modulo n1 n2)     => nm
 * @end lisp
 *
 * where |nq| is |n1/n2| rounded towards zero, 0 < abs(nr) < abs(n2),
 * 0 < abs(nm) < abs(n2), |nr| and |nm| differ from n1 by a multiple of n2,
 * |nr| has the same sign as n1, and |nm| has the same sign as n2.
 * @l
 * From this we can conclude that for integers |n1| and |n2| with |n2| not
 * equal to 0,
 * @lisp
 *  (= n1 (+ (* n2 (quotient n1 n2))
 *           (remainder n1 n2)))   =>  #t
 * @end lisp
 * provided all numbers involved in that computation are exact.
 *
 * @lisp
 * (modulo 13 4)           =>  1
 * (remainder 13 4)        =>  1
 *
 * (modulo -13 4)          =>  3
 * (remainder -13 4)       =>  -1
 *
 * (modulo 13 -4)          =>  -3
 * (remainder 13 -4)       =>  1
 *
 * (modulo -13 -4)         =>  -1
 * (remainder -13 -4)      =>  -1
 *
 * (remainder -13 -4.0)    =>  -1.0  ; inexact
 * @end lisp
doc>
 */
static void int_divide(SCM x, SCM y, SCM *quotient, SCM* remainder, int exact)
{
  if (!quotient && !remainder)
    STk_panic("integer_division called with no quotient nor reminder pointers");

  /* Here, x and y can only be integer or bignum (not real) */

  /* NOTE about the remainder: the GMP accepts 'unsigned integers' and
     als returns 'unsigned integers' for remainders. We can safely use
     'long' for these remainders, AND these will always fit a fixnum,
     because we'll only receive them when we passed fixnums as arguments,
     and the remainder won't be larger. */

  long quo;              /* temp var for long quotient */
  long rem = 0;          /* temp var for long remainder */
  mpz_t q;
  mpz_t r;
  int big_q = 0;         /* Is the result quotient a bignum? */
  int big_r = 0;         /* Is the result remainder a bignum? */

  /* The following sequence of "if"s is written for clarity. Even though
     it may look like we call INTP more times than necessary, the compiler
     will later optimize the logic here. */

  /* FIXNUM - FIXNUM */
  if (INTP(x) && INTP(y)) {
    long int i1 = INT_VAL(x);
    long int i2 = INT_VAL(y);

    if (quotient)  quo = i1 / i2;
    if (remainder) rem = i1 % i2;

  /* FIXNUM - BIGNUM */
  } else if (INTP(x)) {
      /* STklos never stores fixnums as if they were bignums, so
         we're sure that the quotient for INT/BIG = zero. */
      if (quotient)  quo = 0;
      if (remainder) rem = INT_VAL(x);

  /* BIGNUM - FIXNUM */
  } else  if (INTP(y)) {
      if (quotient) mpz_init(q);
      /* The GMP only returns unsigned remainders, so we need to keep track of the
         sign of x. The easiest way to put back the sign is to initialize rem with
         it, and multiply by whatever the GPM returns.
         Also, we need labs so GMP will get the expected ulong. */
      long xsign = mpz_sgn(BIGNUM_VAL(x));
      if (!quotient) rem = xsign * (long) mpz_tdiv_ui(BIGNUM_VAL(x), labs(INT_VAL(y)));
      else rem = xsign * (long) mpz_tdiv_q_ui(q, BIGNUM_VAL(x), labs(INT_VAL(y))); /* rem may or may not be used */
      if (quotient && (INT_VAL(y) < 0)) mpz_neg(q,q); /* Put back the sign of y */
      big_q = 1;

  /* BIGNUM - BIGNUM */
  } else {
    if (quotient)  mpz_init(q);
    if (remainder) mpz_init(r);
    /* mpz_cmpabs seems fast enough to not make much of a difference,
       so we can call it here -- and it makes the dividing SMALL / BIG
       and N / N cases much faster (I wonder why the GMP doesn't do
       this internally): */
    int cmp = mpz_cmpabs(BIGNUM_VAL(x), BIGNUM_VAL(y));
    if (cmp < 0) {
      /* SMALL / BIG -> quotient 0, remainder x */
      if (quotient)  quo = 0;
      if (remainder) mpz_set(r, BIGNUM_VAL(x));
      big_r = 1;
    } else if (cmp == 0) {
      /* (+-)N / (+-)N -> quotient (signX * signY), remainder 0 */
      long xsign = mpz_sgn(BIGNUM_VAL(x));
      long ysign = mpz_sgn(BIGNUM_VAL(x));
      if (quotient)  quo = xsign * ysign;
      if (remainder) rem = 0;
    } else {
      /* BIG / SMALL -> call a division GMP function */
      if (!quotient)        mpz_tdiv_r(r, BIGNUM_VAL(x), BIGNUM_VAL(y));
      else if (!remainder)  mpz_tdiv_q(q, BIGNUM_VAL(x), BIGNUM_VAL(y));
      else                  mpz_tdiv_qr(q, r, BIGNUM_VAL(x), BIGNUM_VAL(y));
      big_q = big_r = 1;
    }
  }
  /*** END OF CASES ***/

  /* Check exactness and set the result values */
  if (exact) {
      if (quotient)  *quotient  = big_q ? bignum2number(q) : long2integer(quo);
      if (remainder) *remainder = big_r ? bignum2number(r) : long2integer(rem);
  } else {
      if (quotient)  *quotient  = big_q ? double2real(bignum2double(q)) : double2real((double) quo);
      if (remainder) *remainder = big_r ? double2real(bignum2double(r)) : double2real((double) rem);
  }
  if (quotient  && big_q) mpz_clear(q);
  if (remainder && big_r) mpz_clear(r);
}

static void integer_division(SCM x, SCM y, SCM *quotient, SCM* remainder)
{
  int exact = 1;

  if (!INTP(x) && !BIGNUMP(x) && !REALP(x)) error_bad_number(x);
  if (!INTP(y) && !BIGNUMP(y) && !REALP(y)) error_bad_number(y);
  if (zerop(y))                             error_divide_by_0(x);

  if (REALP(x)) { x = real2integer(x); exact = 0; }
  if (REALP(y)) { y = real2integer(y); exact = 0; }
  int_divide(x,y,quotient,remainder,exact);
}

DEFINE_PRIMITIVE("quotient", quotient, subr2, (SCM n1, SCM n2))
{
  SCM q = 0;

  integer_division(n1, n2, &q, NULL);
  return q;
}


DEFINE_PRIMITIVE("remainder", remainder, subr2, (SCM n1, SCM n2))
{
  SCM r = 0;

  integer_division(n1, n2, NULL, &r);
  return r;
}


DEFINE_PRIMITIVE("modulo", modulo, subr2, (SCM n1, SCM n2))
{
  SCM r = 0;

  integer_division(n1, n2, NULL, &r);
  if (negativep(n1) != negativep(n2) && !zerop(r))
     /*kerch@parc.xerox.com*/
    r = add2(r, n2);
  return r;
}


/*
<doc  gcd lcm
 * (gcd n1 ...)
 * (lcm n1 ...)
 *
 * These procedures return the greatest common divisor or least common
 * multiple of their arguments. The result is always non-negative.
 *
 * @lisp
 * (gcd 32 -36)            =>  4
 * (gcd)                   =>  0
 * (lcm 32 -36)            =>  288
 * (lcm 32.0 -36)          =>  288.0  ; inexact
 * (lcm)                   =>  1
 * @end lisp
doc>
 */

static SCM gcd2_fixnum(SCM n1, SCM n2) /* special version for fixnums */
{
  long l1 = INT_VAL(n1);
  long l2 = INT_VAL(n2);

  if (l1 < 0) l1 = -l1;
  if (l2 < 0) l2 = -l2;

  while (l2) {
    long tmp = l1;
    l1 = l2;
    l2 = tmp % l2;
  }
  return MAKE_INT(l1);
}



static SCM gcd2(SCM n1, SCM n2)
{
  int exactp = 1;

  if (STk_integerp(n1) == STk_false) error_not_an_integer(n1);
  if (STk_integerp(n2) == STk_false) error_not_an_integer(n2);

  if (REALP(n1)) {
    n1 = inexact2exact(n1);
    exactp = 0;
  }
  if (REALP(n2)) {
    n2 = inexact2exact(n2);
    exactp = 0;
  }

  /* In the specific case we have bignums, GMP is absolutely faster than
   * doing it ourselves. So try to use specialized GMP functions in this
   * case (and use a simple algorithm with C longs, otherwise)
   */
  if (INTP(n1) && INTP(n2)) {
    SCM res = gcd2_fixnum(n1, n2);
    return exactp ? res: exact2inexact(res);
  }
  else {
    /* COMPUTE THE GCD WITH AT LEAST ONE BIGNUM
     * Three cases:
     * - fixnum - bignum
     * - bignum - fixnum
     * - bignum - bignum
     */
    mpz_t r;
    mpz_init_set_si(r,0);

    if (BIGNUMP(n1) && INTP(n2)) /* n1:BIG n2:FIX */
      /* GMP requires an unsigned long for the second arg
         (there's no "si" version for this function) -- so
         we need to call labs(). */
      mpz_gcd_ui(r, BIGNUM_VAL(n1), labs(INT_VAL(n2)));
    else if (INTP(n1) && BIGNUMP(n2)) /* n1:FIX n2:BIG */
      mpz_gcd_ui(r, BIGNUM_VAL(n2), labs(INT_VAL(n1)));
    else if (BIGNUMP(n1) && BIGNUMP(n2)) /*  n1:BIG n2:BIG */
      mpz_gcd(r, BIGNUM_VAL(n1), BIGNUM_VAL(n2));

    /* NOTE: we are sure to not here a NaN or an infinity since
     * at most r is equal to n1 or n2, which has been accepted by
     * predicate integer? when entering this function
     */
    SCM res = (exactp) ? bignum2number(r): double2real(bignum2double(r));
    mpz_clear(r);
    return res;
  }
}


DEFINE_PRIMITIVE("gcd", gcd, vsubr, (int argc, SCM *argv))
{
  SCM res;

  if (argc == 0) return MAKE_INT(0);
  if (argc == 1) return absolute(gcd2(*argv, MAKE_INT(0)));

  for (res = *argv--; --argc; argv--)
    res = gcd2(res, *argv);

  return absolute(res);
}

DEFINE_PRIMITIVE("lcm", lcm, vsubr, (int argc, SCM *argv))
{
  SCM res, gcd;

  if (argc == 0) return MAKE_INT(1);
  if (STk_numberp(*argv) == STk_false) error_bad_number(*argv);

  for (res = *argv--; --argc; argv--) {
    gcd = gcd2(res, *argv);
    res = mul2(res,div2(*argv, gcd));
  }
  return absolute(res);
}

/*
<doc  numerator denominator
 * (numerator q)
 * (denominator q)
 *
 * These procedures return the numerator or denominator of their argument; the
 * result is computed as if the argument was represented as a fraction in
 * lowest terms. The denominator is always positive. The denominator of
 * 0 is defined to be 1.
 * @lisp
 * (numerator (/ 6 4))  =>  3
 * (denominator (/ 6 4))  =>  2
 * (denominator
 * (exact->inexact (/ 6 4))) => 2.0
 * @end lisp
doc>
 */
DEFINE_PRIMITIVE("numerator", numerator, subr1, (SCM q))
{
  switch (TYPEOF(q)) {
    case tc_real:     return
                        exact2inexact(STk_numerator(inexact2exact(q)));
    case tc_rational: return RATIONAL_NUM(q);
    case tc_bignum:
    case tc_integer:  return q;
    default:          error_bad_number(q);
  }
  return STk_void; /* never reached */
}

DEFINE_PRIMITIVE("denominator", denominator, subr1, (SCM q))
{
  switch (TYPEOF(q)) {
    case tc_real:     return exact2inexact(STk_denominator(inexact2exact(q)));
    case tc_rational: return RATIONAL_DEN(q);
    case tc_bignum:
    case tc_integer:  return MAKE_INT(1);
    default:          error_bad_number(q);
  }
  return STk_void; /* never reached */
}

/*
<doc  floor ceiling truncate round
 * (floor x)
 * (ceiling x)
 * (truncate x)
 * (round x)
 *
 * These procedures return integers. |Floor| returns the largest integer not
 * larger than |x|. |Ceiling| returns the smallest integer not smaller than |x|.
 * |Truncate| returns the integer closest to |x| whose absolute value is not
 * larger than the absolute value of |x|. |Round| returns the closest integer
 * to |x|, rounding to even when |x| is halfway between two integers.
 * @l
 * IMPORTANT: |Round| rounds to even for consistency with the default
 * rounding mode specified by the IEEE floating point standard.
 * @l
 * NOTE: If the argument to one of these procedures is inexact, then the
 * result will also be inexact. If an exact value is needed, the result should
 * be passed to the |inexact->exact| procedure.
 *
 * @lisp
 *
 * (floor -4.3)          =>  -5.0
 * (ceiling -4.3)        =>  -4.0
 * (truncate -4.3)       =>  -4.0
 * (round -4.3)          =>  -4.0
 *
 * (floor 3.5)           =>  3.0
 * (ceiling 3.5)         =>  4.0
 * (truncate 3.5)        =>  3.0
 * (round 3.5)           =>  4.0  ; inexact
 *
 * (round 7/2)           =>  4    ; exact
 * (round 7)             =>  7
 * @end lisp
doc>
 */
DEFINE_PRIMITIVE("floor", floor, subr1, (SCM x))
{
  switch (TYPEOF(x)) {
    case tc_real:     return double2real(floor(REAL_VAL(x)));
    case tc_rational: {
                        SCM tmp;

                        tmp = negativep(RATIONAL_NUM(x)) ?
                                 sub2(RATIONAL_NUM(x),
                                      sub2(RATIONAL_DEN(x), MAKE_INT(1))):
                                 RATIONAL_NUM(x);
                        return int_quotient(tmp, RATIONAL_DEN(x));
                      }
    case tc_bignum:
    case tc_integer:  return x;
    default:          error_not_a_real_number(x);
  }
  return STk_void; /* never reached */
}

DEFINE_PRIMITIVE("ceiling", ceiling, subr1, (SCM x))
{
  switch (TYPEOF(x)) {
    case tc_real:     return double2real(ceil(REAL_VAL(x)));
    case tc_rational: {
                        SCM tmp;

                        tmp = negativep(RATIONAL_NUM(x))?
                                RATIONAL_NUM(x) :
                                add2(RATIONAL_NUM(x),
                                     sub2(RATIONAL_DEN(x), MAKE_INT(1)));
                        return int_quotient(tmp, RATIONAL_DEN(x));
                      }
    case tc_bignum:
    case tc_integer:  return x;
    default:          error_not_a_real_number(x);
  }
  return STk_void; /* never reached */
}


DEFINE_PRIMITIVE("truncate", truncate, subr1, (SCM x))
{
  switch (TYPEOF(x)) {
<<<<<<< HEAD
    case tc_real:     {
                        double d = REAL_VAL(x);
                        return double2real(d < 0.0 ? ceil(d): floor(d));
                      }
    case tc_rational: return int_quotient(RATIONAL_NUM(x), RATIONAL_DEN(x));
=======
    case tc_real:     return double2real(trunc(REAL_VAL(x)));
    case tc_rational: return STk_quotient(RATIONAL_NUM(x), RATIONAL_DEN(x));
>>>>>>> 7b3912f0
    case tc_bignum:
    case tc_integer:  return x;
    default:          error_not_a_real_number(x);
  }
  return STk_void; /* never reached */
}


DEFINE_PRIMITIVE("round", round, subr1, (SCM x))
{
  switch (TYPEOF(x)) {
    case tc_real:     {
                        double res, d= REAL_VAL(x) + 0.5;

                        res = floor(d);
                        if (d == res && d/2 != floor(d/2)) res -= 1;
                        return double2real(res);
                      }
    case tc_rational: {
                        SCM q, r;
                        int_divide(RATIONAL_NUM(x),
                                   RATIONAL_DEN(x),
                                   &q, &r, 1);
                        /* abs(r) is between 0 and denom-1,
                           so we can compare if r/2 <= denom. Or
                           if 2 <= 2denom. */
                        if (STk_numge2(mul2(absolute(r),MAKE_INT(2)),
                                       RATIONAL_DEN(x)))
                            return negativep(RATIONAL_NUM(x))
                                ? sub2(q, MAKE_INT(1))
                                : add2(q, MAKE_INT(1));
                        else
                            return q;
                      }
    case tc_bignum:
    case tc_integer:  return x;
    default:          error_not_a_real_number(x);
  }
  return STk_void; /* never reached */
}

/* ============== TRANSCENDENTALS */


#define transcendental(name)                            \
  DEFINE_PRIMITIVE(#name, name, subr1, (SCM z))         \
  {                                                     \
     return my_##name(z);                               \
  }


/*
<doc  exp log sin cos tan asin acos atan
 * (exp z)
 * (log z)
 * (log z b)
 * (sin z)
 * (cos z)
 * (tan z)
 * (asin z)
 * (acos z)
 * (atan z)
 * (atan y x)
 *
 * These procedures compute the usual transcendental functions. |Log| computes the
 * natural logarithm of z (not the base ten logarithm). |Asin|, |acos|,
 * and |atan| compute arcsine, arccosine, and  arctangent, respectively.
 * The two-argument variant of |log| computes the logarithm of x in base b as
 * @lisp
 * (/ (log x) (log b))
 * @end lisp
 * The two-argument variant of |atan| computes
 * @lisp
 * (angle (make-rectangular x y))
 * @end lisp
 *
 * When it is possible these procedures produce a real result from a real
 * argument.
doc>
 */
static SCM my_exp(SCM z)
{
  switch (TYPEOF(z)) {
    case tc_integer:  if (z == MAKE_INT(0)) return MAKE_INT(1);
                      return double2real(exp(INT_VAL(z)));
    case tc_bignum:   return double2real(exp(scheme_bignum2double(z)));
    case tc_rational: return double2real(exp(rational2double(z)));
    case tc_real:     return double2real(exp(REAL_VAL(z)));
    case tc_complex:  return make_polar(my_exp(COMPLEX_REAL(z)),
                                        COMPLEX_IMAG(z));
    default:          error_bad_number(z);
  }
   return STk_void; /* never reached */
}


/*****************************************************************************
  The code for calculating logarithms of bignums uses mpz_get_d_2exp,
  which is available in the large GMP but not in the mini GMP. So, if
  we are using the mini GMP, we provide limited support for logs of
  bignums (if the bignum doesn't fit a double, +inf.0 will be
  returned).

   For that, we compile conditionally here
 *****************************************************************************/

#ifdef __MINI_GMP_H__ /* BEGIN code for compiling WITH MINI GMP */

static inline double my_bignum_log(SCM z) {
  /* Will return +inf.0, except for the bignums that fit
     a double: */
  return log(scheme_bignum2double(z));
}
static inline double my_bignum_rational_log(SCM z) {
  /* Will return +inf.0, except for the bignums that fit
     a double: */
  return log(rational2double(z));
}

#else  /* BEGIN code for compiling WITH FULL GMP */

static double my_bignum_log(SCM z) {
  /* The GMP function mpz_get_d_2exp is similar to the C library
     function frexp: it returns a float D between 0.5 and 1.0,
     and sets an exponent E. Then,
     N = D * 2^E
     is the (possibly truncated) value of the original number.
     Then calculating the log is simple:

     log(N) = log(D*2^E)
            = log(D) + log(2^E)
            = log(D) + log(2) * E                               */
  long   expo;
  double d = mpz_get_d_2exp(&expo, BIGNUM_VAL(z));
  return log(d) + log(2) * (double) expo;
}


static SCM my_log(SCM z); /* Forward declaration needed, because my_bignum_rational_log
                             and my_log are mutually recursive */
static double my_bignum_rational_log(SCM z) {
  double log_num, log_den;

  SCM num = RATIONAL_NUM(z);
  SCM den = RATIONAL_DEN(z);

  /* For both the numerator and denominator:

     - If it is a bignum AND fits a double, then just
       converto to double and take the log.
     - If it is a bignum and does NOT fit a double,
       use my_bignum_log.
     - It may be that only one of numerator or denominator
       is a bignum. Then the other won't be, and we just
       take the log of it with my_log.                     */
  if (BIGNUMP(num))
    if (BIGNUM_FITS_INTEGER(BIGNUM_VAL(num)))
      log_num = log(scheme_bignum2double(num));
    else
      log_num = my_bignum_log(num);
  else
    log_num = STk_number2double(my_log(num));

  if (BIGNUMP(den))
    if (BIGNUM_FITS_INTEGER(BIGNUM_VAL(den)))
      log_den = log(scheme_bignum2double(den));
    else
      log_den = my_bignum_log(den);
  else
    log_den = STk_number2double(my_log(den));

  /* Now use log(a/b) = log(a) - log(b): */
  return log_num - log_den;
}
#endif /* __MINI_GMP_H__ */

static SCM my_log(SCM z)
{
  if (!COMPLEXP(z) && negativep(z) && finitep(z))
    return make_complex(my_log(sub2(MAKE_INT(0), z)), double2real(MY_PI));


  switch (TYPEOF(z)) {
    case tc_integer:  if (z == MAKE_INT(0)) STk_error("value is not defined for 0");
                      if (z == MAKE_INT(1)) return MAKE_INT(0);
                      return double2real(log((double) INT_VAL(z)));
    case tc_bignum:   if (BIGNUM_FITS_INTEGER(BIGNUM_VAL(z)))
                        return double2real(log(scheme_bignum2double(z)));
                      else
                        return double2real(my_bignum_log(z));
    case tc_rational: if (!BIGNUMP(RATIONAL_NUM(z)) &&
                          !BIGNUMP(RATIONAL_DEN(z)))
                        return double2real(log(rational2double(z)));
                      else
                        return double2real(my_bignum_rational_log(z));
    case tc_real:     if ( (REAL_VAL(z) == 0.0) && signbit(REAL_VAL(z)) )
                          return make_complex(double2real(minus_inf), double2real(MY_PI));
                      else
                          return double2real(log(REAL_VAL(z)));
    case tc_complex:  return make_complex(my_log(STk_magnitude(z)),
                                          STk_angle(z));
    default:          error_bad_number(z);
  }
  return STk_void; /* never reached */
}


static SCM my_cos(SCM z)
{
  switch (TYPEOF(z)) {
    case tc_integer:  if (z == MAKE_INT(0)) return MAKE_INT(1);
                      return double2real(cos(INT_VAL(z)));
    case tc_bignum:   return double2real(cos(scheme_bignum2double(z)));
    case tc_rational: return double2real(cos(rational2double(z)));
    case tc_real:     return double2real(cos(REAL_VAL(z)));
    case tc_complex:  return
                        div2(add2(my_exp(make_complex(sub2(MAKE_INT(0),
                                                           COMPLEX_IMAG(z)),
                                                      COMPLEX_REAL(z))),
                                  my_exp(make_complex(COMPLEX_IMAG(z),
                                                      sub2(MAKE_INT(0),
                                                           COMPLEX_REAL(z))))),
                             MAKE_INT(2));
    default:          error_bad_number(z);
  }
  return STk_void; /* never reached */
}


static SCM my_sin(SCM z)
{
  switch (TYPEOF(z)) {
    case tc_integer:  if (z == MAKE_INT(0)) return MAKE_INT(0);
                      return double2real(sin(INT_VAL(z)));
    case tc_bignum:   return double2real(sin(scheme_bignum2double(z)));
    case tc_rational: return double2real(sin(rational2double(z)));
    case tc_real:     return double2real(sin(REAL_VAL(z)));
    case tc_complex:  return
                        div2(sub2(my_exp(make_complex(sub2(MAKE_INT(0),
                                                           COMPLEX_IMAG(z)),
                                                      COMPLEX_REAL(z))),
                                  my_exp(make_complex(COMPLEX_IMAG(z),
                                                      sub2(MAKE_INT(0),
                                                           COMPLEX_REAL(z))))),
                             Cmake_complex(MAKE_INT(0), MAKE_INT(2)));
    default:          error_bad_number(z);
  }
  return STk_void; /* never reached */
}

static SCM my_tan(SCM z)
{
  switch (TYPEOF(z)) {
    case tc_integer:  if (z == MAKE_INT(0)) return MAKE_INT(0);
                      return double2real(tan(INT_VAL(z)));
    case tc_bignum:   return double2real(tan(scheme_bignum2double(z)));
    case tc_rational: return double2real(tan(rational2double(z)));
    case tc_real:     return double2real(tan(REAL_VAL(z)));
    case tc_complex:  {
                        SCM a = my_exp(make_complex(sub2(MAKE_INT(0),
                                                         COMPLEX_IMAG(z)),
                                                    COMPLEX_REAL(z)));
                        SCM b = my_exp(make_complex(COMPLEX_IMAG(z),
                                                    sub2(MAKE_INT(0),
                                                         COMPLEX_REAL(z))));
                        SCM c;

                        c = div2(sub2(a, b), add2(a,b));
                        return COMPLEXP(c) ?
                                  make_complex(COMPLEX_IMAG(c),
                                               sub2(MAKE_INT(0), COMPLEX_REAL(c))):
                                  make_complex(MAKE_INT(0),
                                               sub2(MAKE_INT(0), c));
                      }
    default:          error_bad_number(z);
  }
  return STk_void; /* never reached */
}


static SCM asin_complex(SCM z)
{
  return mul2(Cmake_complex(MAKE_INT(0), MAKE_INT(-1UL)),                  /* -i */
              my_log(add2(mul2(Cmake_complex(MAKE_INT(0), MAKE_INT(+1UL)), /* +i */
                               z),
                          STk_sqrt(sub2(MAKE_INT(1),
                                        mul2(z, z))))));
}

static SCM asin_real(double d)
{
  if (d < -1)
    return sub2(MAKE_INT(0), asin_real(-d));
  if (d > 1)
    return mul2(Cmake_complex(MAKE_INT(0), MAKE_INT(-1UL)),
                my_log(add2(mul2(Cmake_complex(MAKE_INT(0), MAKE_INT(1UL)),
                                 double2real(d)),
                            STk_sqrt(double2real(1 - d*d)))));
  return double2real(asin(d));
}


static SCM my_asin(SCM z)
{
  switch (TYPEOF(z)) {
    case tc_integer:  if (z == MAKE_INT(0)) return MAKE_INT(0);
                      return asin_real(INT_VAL(z));
    case tc_bignum:   return asin_real(scheme_bignum2double(z));
    case tc_rational: return asin_real(rational2double(z));
    case tc_real:     return asin_real(REAL_VAL(z));
    case tc_complex:  {
                        SCM imag = COMPLEX_IMAG(z);

                        if ((positivep(imag)) ||
                            (REALP(imag)&&(imag==0) && negativep(COMPLEX_REAL(z))))
                          return sub2(MAKE_INT(0),
                                      asin_complex(sub2(MAKE_INT(0), z)));
                        return asin_complex(z);
                      }
    default:          error_bad_number(z);
  }
  return STk_void; /* never reached */
}


static inline SCM acos_complex(SCM z)
{
  return mul2(Cmake_complex(MAKE_INT(0), MAKE_INT(-1UL)),
              my_log(add2(z,
                          mul2(Cmake_complex(MAKE_INT(0), MAKE_INT(1UL)),
                               STk_sqrt(sub2(MAKE_INT(1UL),
                                             mul2(z, z)))))));
}

static SCM acos_real(double d)
{
  return (-1 <= d && d <= 1) ? double2real(acos(d)) : acos_complex(double2real(d));
}



static SCM my_acos(SCM z)
{
  switch (TYPEOF(z)) {
    case tc_integer:  if (z == MAKE_INT(0)) return div2(double2real(MY_PI),
                                                        MAKE_INT(2));
                      return acos_real(INT_VAL(z));
    case tc_bignum:   return acos_real(scheme_bignum2double(z));
    case tc_rational: return acos_real(rational2double(z));
    case tc_real:     return acos_real(REAL_VAL(z));
    case tc_complex:  return acos_complex(z);
    default:          error_bad_number(z);
  }
  return STk_void; /* never reached */
}


static SCM my_atan(SCM z)
{
  switch (TYPEOF(z)) {
    case tc_integer:  if (z == MAKE_INT(0)) return MAKE_INT(0);
                      return double2real(atan(INT_VAL(z)));
    case tc_bignum:   return double2real(atan(scheme_bignum2double(z)));
    case tc_rational: return double2real(atan(rational2double(z)));
    case tc_real:     return double2real(atan(REAL_VAL(z)));
    case tc_complex:  {
                        SCM i = COMPLEX_REAL(z);
                        SCM r = COMPLEX_IMAG(z);
                        SCM a;

                        if ((r == MAKE_INT(1)) && (zerop(i)))
                          error_out_of_range(z);
                        a = STk_make_rectangular(sub2(MAKE_INT(0), r), i);
                        return div2(sub2(my_log(add2(a, MAKE_INT(1))),
                                         my_log(sub2(MAKE_INT(1), a))),
                                    Cmake_complex(MAKE_INT(0), MAKE_INT(2)));
                      }
    default:          error_bad_number(z);
  }
  return STk_void; /* never reached */
}

static SCM my_atan2(SCM y, SCM x)
{
  if (STk_realp(y) == STk_false) error_bad_number(y);
  if (STk_realp(x) == STk_false) error_bad_number(x);
  return double2real(atan2(REAL_VAL(exact2inexact(STk_real_part(y))),
                           REAL_VAL(exact2inexact(STk_real_part(x)))));
}

transcendental(exp)
transcendental(sin)
transcendental(cos)
transcendental(tan)
transcendental(asin)
transcendental(acos)


/* ========== HYPERBOLIC */

/*
<doc EXT sinh asinh cosh acosh tanh atanh
 * (sinh z)
 * (cosh z)
 * (tanh z)
 * (asinh z)
 * (acosh z)
 * (atanh z)
 *
 * These procedures compute the hyperbolic trigonometric functions.
 * @lisp
 * (sinh 1)     => 1.1752011936438
 * (sinh 0+1i)  => 0.0+0.841470984807897i
 * (cosh 1)     => 1.54308063481524
 * (cosh 0+1i)  => 0.54030230586814
 * (tanh 1)     => 0.761594155955765
 * (tanh 0+1i)  => 0.0+1.5574077246549i
 * (asinh 1)    => 0.881373587019543
 * (asinh 0+1i) => 0+1.5707963267949i
 * (acosh 0)    => 0+1.5707963267949i
 * (acosh 0+1i) => 1.23340311751122+1.5707963267949i
 * (atanh 1)    => error
 * (atanh 0+1i) => 0.0+0.785398163397448i
 * @end lisp
 *
 * In general, |(asinh (sinh x))| and similar compositions should be
 * equal to |x|, except for inexactness due to the internal floating
 * point number approximation for real numbers.
 * @lisp
 * (sinh (asinh 0+1i)) => 0.0+1.0i
 * (cosh (acosh 0+1i)) => 8.65956056235493e-17+1.0i
 * (tanh (atanh 0+1i)) => 0.0+1.0i
 * @end lisp
 *
 * These functions will always return an exact result for the following
 * arguments:
 * @lisp
 * (sinh 0.0)     => 0
 * (cosh 0.0)     => 1
 * (tanh 0.0)     => 0
 * (asinh 0.0)    => 0
 * (acosh 1.0)    => 0
 * (atanh 0.0)    => 0
 * @end lisp
doc>
*/

static SCM my_cosh(SCM z)
{
  switch (TYPEOF(z)) {
  /* 1. fastest for reals/fixnums is to use C 'cosh'.

     2. cosh(z) = [  1 + exp(-2x)  ] /  2exp(-x)
                = [ exp(x) + exp(-x) ] / 2
        faster for the rest.

     3. cosh(z) = cos(i z),
        but it's always slow. (not used) */
  case tc_real:     if (fpclassify(REAL_VAL(z)) == FP_ZERO) return MAKE_INT(1);
                    return double2real(cosh(REAL_VAL(z)));
  case tc_integer:  if (INT_VAL(z) == 0) return MAKE_INT(1);
                    return double2real(cosh(INT_VAL(z)));
  case tc_complex:
  case tc_bignum:
  case tc_rational: {
      SCM ez = my_exp(z);
      SCM inv_ez = div2 (MAKE_INT(1), ez);
      return div2(add2(ez,inv_ez),
                  double2real(2.0));
  }
  default:          error_bad_number(z);
  }
  return STk_void; // for the compiler
}

static SCM my_sinh(SCM z)
{
  /* 1. fastest for reals/fixnums is to use C 'sinh'.

     2. cosh(z) = [  1 - exp(-2x)  ] /  2exp(-x)
                = [ exp(x) - exp(-x) ] / 2
        (faster for all but reals/fixnums)

     3. sinh(z) = -i sin(i z),
        but it is almost always faster to use exponentials
        (not used) */
  switch (TYPEOF(z)) {
  case tc_real:     if (fpclassify(REAL_VAL(z)) == FP_ZERO) return MAKE_INT(0);
                    return double2real(sinh(REAL_VAL(z)));
  case tc_integer:  if (INT_VAL(z) == 0) return MAKE_INT(0);
                    return double2real(sinh(INT_VAL(z)));
  case tc_complex:
  case tc_bignum:
  case tc_rational: {
      SCM ez = my_exp(z);
      SCM inv_ez = div2 (MAKE_INT(1), ez);
      return div2(sub2(ez,inv_ez),
                  double2real(2.0));
  }
  default:          error_bad_number(z);
  }
  return STk_void; // for the compiler
}


static SCM my_tanh(SCM z)
{
  /* 1. fastest for reals/fixnums is to use C 'tanh'.

     2. tanh(z) = [  exp(2x) - 1  ] /  [ exp(2x) + 1  ]
        (faster for all but reals/fixnums)

     3. tanh(z) = -i tan(i z)
        but this is always slower than using exponentials...
        (not used) */
  switch (TYPEOF(z)) {
  case tc_real:     if (fpclassify(REAL_VAL(z)) == FP_ZERO) return MAKE_INT(0);
                    return double2real(tanh(REAL_VAL(z)));
  case tc_integer:  if (INT_VAL(z) == 0) return MAKE_INT(0);
                    return double2real(tanh(INT_VAL(z)));
  case tc_complex:
  case tc_bignum:
  case tc_rational: {
      SCM ez = my_exp(z);
      SCM inv_ez = div2 (MAKE_INT(1), ez);
      return div2(sub2 (ez, inv_ez),
                  add2 (ez, inv_ez));
  }
  default:          error_bad_number(z);
  }
  return STk_void; // for the compiler
}


/* asinh is defined for all real numbers, so we can safely use
   the C function "asinh". */
static SCM my_asinh(SCM z) {
  /* asinh(z) = ln (z + SQRT(z^2 + 1)) */
  switch (TYPEOF(z)) {
  case tc_real:     if (fpclassify(REAL_VAL(z)) == FP_ZERO) return MAKE_INT(0);
                    return double2real(asinh(REAL_VAL(z)));
  case tc_integer:  if (INT_VAL(z) == 0) return MAKE_INT(0);
                    return double2real(asinh(INT_VAL(z)));
  case tc_complex:
  case tc_bignum:
  case tc_rational: return my_log(add2(z, STk_sqrt(add2(mul2(z,z), MAKE_INT(1)))));
  default:          error_bad_number(z);
  }
  return STk_void; // for the compiler
}


/* acosh_aux computes acosh of *non-complex* z (zz), using fast C
   math but reverting to my_log, add2 and STk_sqrt for values less
   than +1, which will produce a NaN from the C library. */
static inline SCM
acosh_aux(SCM z, double zz) {
    double r = zz*zz - 1;
    if (!isinf(r) && r >= 0) { /* can be too large for a double if
                                zz is too large; can be negative if
                                zz is in (0,+1). */
        double zzz = sqrt(r) + zz;
        if (!isinf(zzz)) /* did it overflow when we summed zz? */
            return double2real(log(zzz));
    }
    return my_log(add2(z, STk_sqrt(sub2(mul2(z,z), MAKE_INT(1)))));
}

static SCM my_acosh(SCM z) {
  /* acosh(z) = ln (z + SQRT(z^2 - 1)) */
  switch (TYPEOF(z)) {
  case tc_real:     {
      if (fpclassify(REAL_VAL(z)-1.0) == FP_ZERO) return MAKE_INT(0);
      return acosh_aux(z, REAL_VAL(z));
  }
  case tc_integer:  {
      if (INT_VAL(z) == 1) return MAKE_INT(0);
      return acosh_aux(z, (double)INT_VAL(z));
  }
  case tc_complex:
  case tc_bignum:
  case tc_rational: return my_log(add2(z, STk_sqrt(sub2(mul2(z,z), MAKE_INT(1)))));
  default:          error_bad_number(z);
  }
  return STk_void; // for the compiler
}


/*
  atanh_aux computes
  (1/2) [ ln (numer) - ln (denom) ],
  which is the value of atanh(z) when
  numer = 1+z
  denom = 1-z
  This avoids NaNs when z is outside (-1,+1).
*/
static inline SCM
atanh_aux(double numer, double denom) {
      if (numer > 0.0 && denom > 0)
          return double2real((log(numer) -
                              log(denom)) / 2.0);
      SCM l = sub2(my_log(double2real(numer)),
                   my_log(double2real(denom)));
      if (REALP(l)) return double2real(REAL_VAL(l)/2.0);
      return div2(l, double2real(2.0));
}

static SCM my_atanh(SCM z) {
  /* When z=1 or z=-1:
     Chez, Gambit and most Common Lisp implementations signal an error, because
     the argument is out of range.
     Gauche, Guile, Kawa return +inf.0 or -inf.0.
     We do the same as Chez and Gambit */

  /* We do not use atanh from C for values outside the interval (-1,1)
     even if the argument is native double or long, because the C
     implementation doesn't handle complex numbers, and the value returned
     can be a NaN (but Scheme implementations will define atanh for all
     numbers). */

  /* atanh(z) = (1/2) ln [ (1+z) / (1-z) ]
              = (1/2) [ ln (1+z) - ln (1-z) ] */
  switch (TYPEOF(z)) {
  case tc_real:    {
      double zz = REAL_VAL(z);
      if (zz == -1.0 || zz == +1.0)
        error_out_of_range(z);
      if (fpclassify(zz) == FP_ZERO) return MAKE_INT(0);
      return atanh_aux(1.0 + zz, 1.0 - zz);
  }
  case tc_integer:  {
      long zz = INT_VAL(z);
      if (zz == -1 || zz == +1)
        error_out_of_range(z);
      if (zz == 0) return MAKE_INT(0);
      return atanh_aux(1.0 + zz, 1.0 - zz);
  }
  case tc_complex:
  case tc_bignum:
  case tc_rational: {
      SCM numer = add2(MAKE_INT(1),z);
      SCM denom = sub2(MAKE_INT(1),z);
      if (zerop(numer) || zerop(denom))
        error_out_of_range(z);
      /* Too slow to use div2 here, since my_log will return
         inexact, except when log returns zero or a complex.
         Also, log(a)-log(b) is twice as fast as log(a/b)
         when working with bignums!
         However, zero will never happen, since numer = denom+2,
         and log(x) is never log(x-2), so we don't check for
         zero. */
      SCM l = sub2(my_log(numer), my_log(denom));
      if (REALP(l)) return double2real(REAL_VAL(l)/2.0);
      return div2(l, double2real(2.0));
  }
  default:          error_bad_number(z);
  }
  return STk_void; // for the compiler
}


transcendental(cosh)
transcendental(sinh)
transcendental(tanh)
transcendental(acosh)
transcendental(asinh)
transcendental(atanh)



/*=============================================================================*/

DEFINE_PRIMITIVE("log", log, subr12, (SCM x, SCM b))
{
    return (b)? div2(my_log(x),my_log(b)) : my_log(x);
}


DEFINE_PRIMITIVE("atan", atan, subr12, (SCM y, SCM x))
{
  return (x)? my_atan2(y, x) : my_atan(y);
}

/*=============================================================================*/

/*
<doc sqrt
 * (sqrt z)
 *
 * Returns the principal square root of |z|. The result will have either
 * positive real part, or zero real part and non-negative imaginary part.
doc>
 */

static SCM my_sqrt_exact(SCM x)
{
  if (zerop(x))     return MAKE_INT(0);
  if (negativep(x)) return Cmake_complex(MAKE_INT(0),
                                         my_sqrt_exact(mul2(MAKE_INT(-1UL), x)));
  if (INTP(x)) {
    long   i = INT_VAL(x);
    double d = (double) sqrt((double) i);

    return ((int) d * (int) d == i)? MAKE_INT((int) d) : double2real(d);
  } else { /* This is a bignum */
    mpz_t root, tmp;
    SCM res;

    mpz_init(root);
    mpz_sqrt(root, BIGNUM_VAL(x));

    mpz_init(tmp);
    mpz_mul(tmp, root, root);
    res = (mpz_cmp(tmp, BIGNUM_VAL(x))==0) ? bignum2number(root) :
                                             STk_sqrt(scheme_bignum2real(x));
    mpz_clear(root); mpz_clear(tmp);
    return res;
  }
}

DEFINE_PRIMITIVE("sqrt", sqrt, subr1, (SCM z))
{
  switch (TYPEOF(z)) {
    case tc_integer:
    case tc_bignum:   return my_sqrt_exact(z);
    case tc_rational: return div2(my_sqrt_exact(RATIONAL_NUM(z)),
                                  my_sqrt_exact(RATIONAL_DEN(z)));
    case tc_real:     if (REAL_VAL(z) < 0 && FINITE_REALP(z))
                        return Cmake_complex(MAKE_INT(0),
                                             double2real(sqrt(-REAL_VAL(z))));
                      return double2real(sqrt(REAL_VAL(z)));
    case tc_complex:  return make_polar(STk_sqrt(STk_magnitude(z)),
                                        div2(STk_angle(z), MAKE_INT(2)));
    default:          error_bad_number(z);
  }
  return STk_void; /* never reached */
}


/*
<doc expt
 * (expt z1 z2)
 *
 * Returns |z1| raised to the power |z2|.
 * @l
 * NOTE: |0,(sup "z")| is 1 if |z = 0| and |0| otherwise.
doc>
 */

static inline SCM exact_exponent_expt(SCM x, SCM y)
{
  mpz_t res;
  SCM scm_res;

  /* y is already known to be exact; so if it is zero,
     return exact one. */
  if (zerop(y)) return MAKE_INT(1);

  if (zerop(x) || (x == MAKE_INT(1))) return x;

  if (TYPEOF(y) == tc_bignum)
    STk_error("exponent too big: ~S", y);

  switch (TYPEOF(x)) {
    case tc_integer:
      mpz_init(res);
      /* Take the sign of the base. The GMP computation will be done
         without it. */
      long sign = (INT_VAL(x) < 0) ? -1 : +1;

      mpz_ui_pow_ui(res, (unsigned long) (sign*INT_VAL(x)), (unsigned long) INT_VAL(y));

      /* Put back the sign, if needed (that is, if sign (of x) < 0 and the exponent is odd): */
      if (sign<0 && ((INT_VAL(y)) & 1UL)) mpz_neg(res,res);
      scm_res = bignum2number(res);
      mpz_clear(res);
      return scm_res;
    case tc_bignum:
      mpz_init(res);
      mpz_pow_ui(res, BIGNUM_VAL(x), INT_VAL(y));
      scm_res = bignum2number(res);
      mpz_clear(res);
      return scm_res;
    case tc_rational:
      return make_rational(exact_exponent_expt(RATIONAL_NUM(x), y),
                           exact_exponent_expt(RATIONAL_DEN(x), y));
    default: {
      SCM nx, ny, val = MAKE_INT(1);

      while (y != MAKE_INT(1)) {
        nx = mul2(x, x);
        ny = int_quotient(y, MAKE_INT(2));
        if (STk_evenp(y) == STk_false) val = mul2(x, val);
        x = nx;
        y = ny;
      }
      return mul2(val, x);
    }
  }
}

static SCM my_expt(SCM x, SCM y)
{
  /* y is >= 0 */
  switch (TYPEOF(y)) {
    case tc_integer:
    case tc_bignum:
      return exact_exponent_expt(x, y);
    case tc_rational:
    case tc_real:
      {
        if (zerop(y)) return double2real(1.0);
        if (zerop(x)) return (x==MAKE_INT(0)) ? x : double2real(0.0);
        if (REALP(y)) {
          if (REALP(x) && !negativep(x)) {
            /* real ^ real, see if we can use pow: */
            double r = pow(REAL_VAL(x),REAL_VAL(y));
            if (!isinf(r) || /* no overflow, return r */
                (!FINITE_REALP(x)) || !FINITE_REALP(y)) /* not overflow, one arg. was inf! */
              return double2real(r);
          }
          if (! (REAL_VAL(y) - floor(REAL_VAL(y))))
            /* It represents an integer precisely! Turn the exponent into
               an exact number and call exact_exponent_expt: */
            return exact2inexact(exact_exponent_expt(x, (inexact2exact(y))));
          /* Either r overflowed, or y didn't represent an integer perfectly.
             Fall through to use STklos' arithmetic version of
             exp(log(x) * y)                                                  */
        }
      }
      /* FALLTHROUGH */
    case tc_complex:
      if (zerop(x)) {
        /* R7RS: The value of 0^z is 1 if (zero? z), 0 if (real-part z) is positive,
           and an error otherwise. Similarly for 0.0^z, with inexact results.*/
        if (positivep(COMPLEX_REAL(y))) {
          return isexactp(x) ? MAKE_INT(0) : double2real(0.0);
        }
        else
          STk_error("power of zero to a complex exponent with negative real part ~S", y);
      }
      else
        return my_exp(mul2(my_log(x),y));
      /* FALLTHROUGH */
    default:
      error_cannot_operate("expt", x, y);
  }
  return STk_void; /* never reached */
}


DEFINE_PRIMITIVE("expt", expt, subr2, (SCM x, SCM y))
{
  if (!COMPLEXP(y) && negativep(y))
    return div2(MAKE_INT(1),
                my_expt(x, sub2(MAKE_INT(0), y)));
  return my_expt(x, y);
}

/*
<doc  make-rectangular make-polar real-part imag-part magnitude angle
 * (make-rectangular x1 x2)
 * (make-polar x3 x)
 * (real-part z)
 * (imag-part z)
 * (magnitude z)
 * (angle z)
 *
 * If x1, x2, x3, and x4 are real numbers and z is a complex number such that
 * @l
 * |z = x1 + x2.i = x3 . e,(sup "i.x4")|
 * @l
 * Then
 * @lisp
 * (make-rectangular x1 x2)       => z
 * (make-polar x3 x4)             => z
 * (real-part z)                  => x1
 * (imag-part z)                  => x2
 * (magnitude z)                  => abs(x3)
 * (angle z)                      => xa
 * @end lisp
 * where
 * |-,(symbol "pi") < xa <= ,(symbol "pi")| with |xa = x4 + 2,(symbol "pi")n|
 * for some integer n.
 * @lisp
 * (angle +inf.0)                 => 0.0
 * (angle -inf.0)                 => 3.14159265358979
 * @end lisp
 * @l
 * NOTE: |Magnitude| is the same as |abs| for a real argument.
doc>
 */

DEFINE_PRIMITIVE("magnitude", magnitude, subr1, (SCM z))
{
  switch (TYPEOF(z)) {
    case tc_integer:
    case tc_bignum:
    case tc_rational:
    case tc_real:     return absolute(z);
    case tc_complex: {
                        SCM r = COMPLEX_REAL(z);
                        SCM i = COMPLEX_IMAG(z);

                        return STk_sqrt(add2(mul2(r, r), mul2(i, i)));
                      }
    default:          error_bad_number(z);
  }
  return STk_void; /* never reached */
}

DEFINE_PRIMITIVE("angle", angle, subr1, (SCM z))
{
  switch (TYPEOF(z)) {
    case tc_integer:
    case tc_bignum:
    case tc_rational: return positivep(z) ? MAKE_INT(0) : double2real(MY_PI);
    case tc_real:     return double2real(positivep(z) ? 0.0 : MY_PI);
    case tc_complex:  return my_atan2(COMPLEX_IMAG(z), COMPLEX_REAL(z));
    default:          error_bad_number(z);
  }
  return STk_void; /* never reached */
}



DEFINE_PRIMITIVE("real-part", real_part, subr1, (SCM z))
{
  switch (TYPEOF(z)) {
    case tc_complex: return COMPLEX_REAL(z);
    case tc_real:
    case tc_rational:
    case tc_bignum:
    case tc_integer: return z;
    default:         error_bad_number(z);
  }
  return STk_void; /* never reached */
}

DEFINE_PRIMITIVE("imag-part", imag_part, subr1, (SCM z))
{
  switch (TYPEOF(z)) {
    case tc_complex: return COMPLEX_IMAG(z);
    case tc_real:
    case tc_rational:
    case tc_bignum:
    case tc_integer: return MAKE_INT(0);
    default:         error_bad_number(z);
  }
  return STk_void; /* never reached */
}


DEFINE_PRIMITIVE("make-rectangular", make_rectangular, subr2, (SCM r, SCM i))
{
  if (STk_realp(r) == STk_false) error_not_a_real_number(r);
  if (STk_realp(i) == STk_false) error_not_a_real_number(i);
  return make_complex(r, i);
}


DEFINE_PRIMITIVE("make-polar", make_polar, subr2, (SCM a, SCM m))
{
  if (STk_realp(a) == STk_false) error_not_a_real_number(a);
  if (STk_realp(m) == STk_false) error_not_a_real_number(m);

  return make_polar(a, m);
}


/*
<doc exact->inexact inexact->exact
 * (exact->inexact z)
 * (inexact->exact z)
 *
 * |Exact->inexact| returns an inexact representation of z.
 * The value returned is the inexact number that is numerically closest to
 * the argument.
 * |Inexact->exact| returns an exact representation of z.
 * The value returned is the exact number that is numerically closest to
 * the argument.
doc>
*/
DEFINE_PRIMITIVE("exact->inexact", ex2inex, subr1, (SCM z))
{
  switch (TYPEOF(z)) {
    case tc_complex:  if (REALP(COMPLEX_REAL(z)) && REALP(COMPLEX_IMAG(z)))
                        return z;
                      else return Cmake_complex(exact2inexact(COMPLEX_REAL(z)),
                                                exact2inexact(COMPLEX_IMAG(z)));
    case tc_real:     return z;
    case tc_rational: return rational2real(z);
    case tc_bignum:   return scheme_bignum2real(z);
    case tc_integer:  return double2real((double) INT_VAL(z));
    default:          error_bad_number(z); return STk_void;
  }
}

DEFINE_PRIMITIVE("inexact->exact", inex2ex, subr1, (SCM z))
{
  switch (TYPEOF(z)) {
    case tc_complex:  if (REALP(COMPLEX_REAL(z)) || REALP(COMPLEX_IMAG(z)))
                        return Cmake_complex(inexact2exact(COMPLEX_REAL(z)),
                                             inexact2exact(COMPLEX_IMAG(z)));
                      else return z;
    case tc_real:     {
                        register double x = REAL_VAL(z);
                        if (isinf(x) || isnan(x))
                          STk_error("Cannot make infinity/nan ~S exact", z);
                        return double2rational(x);
                      }
    case tc_rational:
    case tc_bignum:
    case tc_integer:  return z;
    default:          error_bad_number(z); return STk_void;
  }
}

/*
<doc  number->string
 * (number->string z)
 * (number->string z radix)
 *
 * |Radix| must be an exact integer, either 2, 8, 10, or 16. If omitted, radix
 * defaults to 10. The procedure |number->string| takes a number and a radix
 * and returns as a string an external representation of the given number in
 * the given radix such that
 * @lisp
 * (let ((number number)
 *       (radix radix))
 *   (eqv? number
 *        (string->number (number->string number radix) radix)))
 * @end lisp
 * is true. It is an error if no possible result makes this expression true.
 * @l
 * If |z| is inexact, the radix is 10, and the above expression can be
 * satisfied by a result that contains a decimal point, then the result
 * contains a decimal point and is expressed using the minimum number of digits
 * (exclusive of exponent and trailing zeroes) needed to make the above expression
 * true; otherwise the format of the result is unspecified.
 * @l
 * The result returned by |number->string| never contains an explicit radix
 * prefix.
 * @l
 * NOTE: The error case can occur only when |z| is not a complex number or
 * is a complex number with a non-rational real or imaginary part.
 * @l
 * IMPORTANT: If |z| is an inexact number represented using flonums, and
 * the radix is 10, then the above expression is normally satisfied by a result
 * containing a decimal point. The unspecified case allows for infinities,
 * NaNs, and non-flonum representations.
doc>
 */

DEFINE_PRIMITIVE("number->string", number2string, subr12, (SCM n, SCM base))
{
  long b = (base)? STk_integer_value(base) : 10L;
  char *s, buffer[100];
  SCM z;

  if (!NUMBERP(n))                            error_bad_number(n);
  if (b != 2 && b != 8 && b != 10 && b != 16) error_incorrect_radix(base);

  s = number2Cstr(n, b, buffer, sizeof(buffer));
  z = STk_makestring(strlen(s), s);
  if (s != buffer) STk_free(s);
  return z;
}

/*
<doc  string->number
 * (string->number string)
 * (string->number string radix)
 *
 * Returns a number of the maximally precise representation expressed by the
 * given |string|. |Radix| must be an exact integer, either 2, 8, 10, or 16.
 * If supplied, |radix| is a default radix that may be overridden by an explicit
 * radix prefix in |string| (e.g. ,(code "\"#o177\"")). If |radix| is not
 *  supplied, then
 * the default radix is 10. If |string| is not a syntactically valid notation
 * for a number, then |string->number| returns |#f|.
 * @lisp
 * (string->number "100")        =>  100
 * (string->number "100" 16)     =>  256
 * (string->number "1e2")        =>  100.0
 * (string->number "15##")       =>  1500.0
 * (string->number "+inf.0")     =>  +inf.0
 * (string->number "-inf.0")     =>  -inf.0
 * @end lisp
 *
doc>
 */

DEFINE_PRIMITIVE("string->number", string2number, subr12, (SCM str, SCM base))
{
  long b = (base)? STk_integer_value(base) : 10L;

  if (!STRINGP(str))                          STk_error("bad string ~S", str);
  if (b != 2 && b != 8 && b != 10 && b != 16) error_incorrect_radix(base);

  return STk_Cstr2number(STRING_CHARS(str), b);
}


/*
<doc EXT decode-float
 * (decode-float n)
 *
 * |decode-float| returns three exact integers: |significand|, |exponent|
 * and |sign| (where |-1 \<= sign \<= 1|). The values returned by
 * |decode-float| satisfy:
 * @lisp
 * n = (* sign significand (expt 2 exponent))
 * @end lisp
 * Here is an example of |decode-float| usage.
 * @lisp
 * (receive l (decode-float -1.234) l)
 *                     => (5557441940175192 -52 -1)
 * (exact->inexact (* -1
 *                     5557441940175192
 *                     (expt 2 -52)))
 *                     => -1.234
 * @end lisp
doc>
*/
static SCM decode(SCM num)
{
  /* Decodes floating-point numbers. As portable as it was possible to make,
     and using no arithmetic on Scheme numbers. */

  double d = REAL_VAL(num);

  /* Special cases */
  if (isnan(d)) return STk_n_values(3, STk_false, MAKE_INT(0), MAKE_INT(0));
  if (isinf(d)) return STk_n_values(3, STk_true, MAKE_INT(0), MAKE_INT(0));

  SCM exponent;
  SCM significand;
  SCM sign = MAKE_INT( (signbit(d)) ? -1 : +1 );

  if (signbit(d)) d = -d;

  if (d == 0.0) {
    exponent = MAKE_INT(0);
    significand = MAKE_INT(0);
  } else {
    int e = 1;
    /* We'll obtain the exponent. There are two cases:

       1. NORMAL: we calculate the exponent. This is the same that ECL does
       (and which only works for normal numbers).

       frexp will return a double DD (which we ignore) such that

       d = DD * 2^e

       We know that 1/2 <= DD < 1, so the computed 'e' is unique. This 'e'
       is the one we need.

       2. SUBNORMAL: the exponent is fixed in DBL_MIN_EXP. */
    if (isnormal(d)) frexp(d,&e);
    else             e = DBL_MIN_EXP;


    /* We subtract DBL_MANT_DIG from the exponent (the C macro does not
       take this into account, so we need to compensate). */
    e -= DBL_MANT_DIG;

    /* To obtain the significand, we only need to "undo" the operation
       d = significand * 2^(exponent).
       Which is the same as calculating
       d * 2(-exponent).
       Which, then, is the same as calculating
       ldexp(d,-e).                                                       */
    significand = double2integer(ldexp(d, -e));
    exponent = MAKE_INT((unsigned long) e);
  }
  return STk_n_values(3, significand, exponent, sign);
}

/*
<doc EXT float-max-significand float-min-exponent float-max-exponent
 * (float-max-significand)
 * (float-min-exponent)
 * (float-max-exponent)
 *
 * These procedures return the maximum significand value and the
 * minimum and maximum values for the exponent when calling
 * the |encode-float| procedure.
doc>
 */
DEFINE_PRIMITIVE("float-max-significand", float_max_signif, subr0, ())
{
  return STk_ulong2integer((unsigned long) pow(FLT_RADIX, DBL_MANT_DIG)
                           -1);
}

DEFINE_PRIMITIVE("float-min-exponent", float_min_exp, subr0, ())
{
  return MAKE_INT((unsigned long)(DBL_MIN_EXP - DBL_MANT_DIG));
}

DEFINE_PRIMITIVE("float-max-exponent", float_max_exp, subr0, ())
{
  return MAKE_INT(DBL_MAX_EXP - DBL_MANT_DIG);
}

DEFINE_PRIMITIVE("decode-float", decode_float, subr1, (SCM n))
{
  if (!NUMBERP(n) || COMPLEXP(n)) error_not_a_real_number(n);
  if (EXACTP(n)) n = exact2inexact(n);
  return decode(n);
}

/*
<doc EXT encode-float
 * (encode-float significand exponent sign)
 *
 * |encode-float| does the inverse work of |decode-float|: it accepts three
 * numbers, |significand|, |exponent| and |sign|, and returns the floating
 * point number represented by them.
 *
 * When |significand| is `#f`, a NaN will be returned.
 * When |significand| is `#t`, positive or negative infinity is returned,
 * depending on the value of |sign|.
 *
 * Otherwise, the number returned is
 * @lisp
 * n = (* sign significand (expt 2 exponent))
 * @end lisp
 *
 * Both |significand| and |exponent| must be within their proper ranges:
 *
 * 0 < |significand| \<= |float-max-significand|, and
 *
 * |float-min-exponent| \<= |exponent| \<=  |float-max-exponent|.
 *
 *
 * @lisp
 * (encode-float (#t 0  1)) => +inf.0
 * (encode-float (#t 0 -1)) => -inf.0
 * (encode-float (#f 0  1)) => +nan.0
 *
 * (decode-float -0.01)
 * => 5764607523034235
 * => -59
 * => -1
 * (inexact (encode-float 5764607523034235 -59 -1)) => -0.01
 * @end lisp
doc>
*/
DEFINE_PRIMITIVE("encode-float", encode_float, subr3, (SCM significand, SCM exponent,
                                                       SCM sign))
{
  if (STk_integerp(exponent) == STk_false)  error_not_an_integer(exponent);
  if (STk_integerp(sign) == STk_false)      error_not_an_integer(sign);
  int g = INT_VAL(inexact2exact(sign));

  /* #f => NaN,
     #t =? inf  */
  if (significand == STk_false) return double2real(make_nan(0,0,0));
  if (significand == STk_true)  return (g >= 0)
                                  ? double2real(plus_inf)
                                  : double2real(minus_inf);

  /* Significand */
  if (STk_integerp(significand) == STk_false) error_not_an_integer(significand);
  SCM max_signif = STk_ulong2integer((unsigned long) pow(FLT_RADIX, DBL_MANT_DIG)-1);
  if (negativep(significand)) STk_error("negative significand ~S", significand);
  if (STk_numgt2(significand, max_signif))
    STk_error("significand ~S above maximum ~S", significand, max_signif);

  /* Exponent */
  long e = INT_VAL(inexact2exact(exponent));
  if (e < DBL_MIN_EXP - DBL_MANT_DIG)
    STk_error("exponent ~S below minimum ~S",
              exponent,
              MAKE_INT((unsigned long) DBL_MIN_EXP));
  if (e > DBL_MAX_EXP - DBL_MANT_DIG)
    STk_error("exponent ~S above maximum ~S",
              exponent,
              MAKE_INT(DBL_MAX_EXP));

  /* Done! */
  SCM res = STk_mul2(sign, significand);
  return STk_mul2(res, STk_expt (MAKE_INT(2), exponent));
}


/*
 *
 * Allocation functions for Bignums (i.e. use GC)
 *
 */
static void * allocate_function(size_t sz)
{
  void *ptr = STk_must_malloc_atomic(sz);

  if (ptr)
    memset(ptr, 0, sz);
  return ptr;
}

static void * reallocate_function(void *ptr, size_t _UNUSED(old), size_t new)
{
  return STk_must_realloc(ptr, new);
}

static void deallocate_function(void * ptr, size_t _UNUSED(sz))
{
  STk_free(ptr);
}

/*
 * SRFI 208: NaN procedures
 */

static void verify_NaN(SCM n) {
  if ((TYPEOF(n) != tc_real) || !isnan(REAL_VAL(n)))
    STk_error("bad NaN value: ~S", n);
}



DEFINE_PRIMITIVE("%make-nan", make_nan, subr3, (SCM neg, SCM quiet, SCM payload))
{
  if (!INTP(payload) || ((uint64_t) INT_VAL(payload) > payload_mask))
    STk_error("bad payload ~S", payload);
  return double2real(make_nan(neg != STk_false,
                              quiet != STk_false,
                              INT_VAL(payload)));
}


/*
<doc EXT nan-negative?
 * (nan-negative? nan)
 *
 * returns |#t| if the sign bit of |nan| is set and |#f| otherwise.
doc>
*/
DEFINE_PRIMITIVE("nan-negative?", nan_negativep, subr1, (SCM nan)) {
  union binary64 tmp;

  verify_NaN(nan);
  tmp.d = REAL_VAL(nan);
  return MAKE_BOOLEAN((tmp.u & sign_mask) != 0);
}


/*
<doc EXT nan-quiet?
 * (nan-quiet? nan)
 *
 * returns |#t| if |nan| is a quiet NaN.
doc>
*/
DEFINE_PRIMITIVE("nan-quiet?", nan_quietp, subr1, (SCM nan)) {
  union binary64 tmp;

  verify_NaN(nan);
  tmp.d = REAL_VAL(nan);
  return MAKE_BOOLEAN((tmp.u & quiet_mask)!= 0);
}


/*
<doc EXT nan-payload
 * (nan-payload nan)
 *
 * returns  the payload bits of |nan| as a positive exact integer.
doc>
*/
DEFINE_PRIMITIVE("nan-payload", nan_payload, subr1, (SCM nan)) {
  union binary64 tmp;

  verify_NaN(nan);
  tmp.d = REAL_VAL(nan);
  return MAKE_INT(tmp.u & payload_mask);
}


/*
<doc EXT nan=?
 * (nan=? nan1 nan2)
 *
 * Returns |#t| if |nan1| and |nan2| have the same sign, quiet bit,
 * and payload; and |#f| otherwise.
doc>
*/
DEFINE_PRIMITIVE("nan=?", nan_equalp, subr2, (SCM n1, SCM n2)) {
  union binary64 tmp1, tmp2;

  verify_NaN(n1);
  verify_NaN(n2);
  tmp1.d = REAL_VAL(n1);
  tmp2.d = REAL_VAL(n2);
  return MAKE_BOOLEAN(tmp1.u ==tmp2.u);
}

DEFINE_PRIMITIVE("%stklos-has-gmp?", has_gmp, subr0, ())
{
#ifdef  __MINI_GMP_H__
  return STk_false;
#else
  return STk_true;
#endif
}

/*
 *
 * Initialization
 *
 */
int STk_init_number(void)
{
  /* For systems without these constants, we can do:
  plus_inf  = 1.0 / 0.0;
  minus_inf = -plus_inf;
  STk_NaN   = strtod("NAN", NULL);
  */

  /* initialize  special IEEE 754 values */
  plus_inf  = HUGE_VAL;
  minus_inf = -HUGE_VAL;
  STk_NaN   =  strtod("NAN", NULL);

  complex_i = make_complex(MAKE_INT(0),MAKE_INT(1));

  /* Force the LC_NUMERIC locale to "C", since Scheme definition
     imposes that decimal numbers use a '.'
  */
  setlocale(LC_NUMERIC, "C");

  /* Compute the log10 of INT_MAX_VAL to avoid to build a bignum for small int */
  {
    char buffer[100];
    snprintf(buffer, sizeof(buffer), "%ld", INT_MAX_VAL);

    log10_maxint = strlen(buffer)-1;
  }

  /* Register bignum allocation functions */
  mp_set_memory_functions(allocate_function,
                          reallocate_function,
                          deallocate_function);

  /* register the extended types for numbers */
  DEFINE_XTYPE(bignum,   &xtype_bignum);
  DEFINE_XTYPE(rational, &xtype_rational);
  DEFINE_XTYPE(complex,  &xtype_complex);

  /* Add new primitives */
  ADD_PRIMITIVE(nanp);
  ADD_PRIMITIVE(numberp);
  ADD_PRIMITIVE(complexp);
  ADD_PRIMITIVE(realp);
  ADD_PRIMITIVE(rationalp);
  ADD_PRIMITIVE(bignump);
  ADD_PRIMITIVE(integerp);
  ADD_PRIMITIVE(exactp);
  ADD_PRIMITIVE(inexactp);
  ADD_PRIMITIVE(integer_length);

  ADD_PRIMITIVE(numeq);
  ADD_PRIMITIVE(numlt);
  ADD_PRIMITIVE(numgt);
  ADD_PRIMITIVE(numle);
  ADD_PRIMITIVE(numge);

  ADD_PRIMITIVE(finitep);
  ADD_PRIMITIVE(infinitep);
  ADD_PRIMITIVE(zerop);
  ADD_PRIMITIVE(positivep);
  ADD_PRIMITIVE(negativep);
  ADD_PRIMITIVE(oddp);
  ADD_PRIMITIVE(evenp);

  ADD_PRIMITIVE(max);
  ADD_PRIMITIVE(min);

  ADD_PRIMITIVE(plus);
  ADD_PRIMITIVE(multiplication);
  ADD_PRIMITIVE(difference);
  ADD_PRIMITIVE(division);

  ADD_PRIMITIVE(abs);

  ADD_PRIMITIVE(quotient);
  ADD_PRIMITIVE(remainder);
  ADD_PRIMITIVE(modulo);
  ADD_PRIMITIVE(gcd);
  ADD_PRIMITIVE(lcm);
  ADD_PRIMITIVE(numerator);
  ADD_PRIMITIVE(denominator);

  ADD_PRIMITIVE(floor);
  ADD_PRIMITIVE(ceiling);
  ADD_PRIMITIVE(truncate);
  ADD_PRIMITIVE(round);

  ADD_PRIMITIVE(exp);
  ADD_PRIMITIVE(log);
  ADD_PRIMITIVE(cos);
  ADD_PRIMITIVE(sin);
  ADD_PRIMITIVE(tan);

  ADD_PRIMITIVE(asin);
  ADD_PRIMITIVE(acos);
  ADD_PRIMITIVE(atan);

  ADD_PRIMITIVE(cosh);
  ADD_PRIMITIVE(sinh);
  ADD_PRIMITIVE(tanh);
  ADD_PRIMITIVE(acosh);
  ADD_PRIMITIVE(asinh);
  ADD_PRIMITIVE(atanh);

  ADD_PRIMITIVE(sqrt);
  ADD_PRIMITIVE(expt);


  ADD_PRIMITIVE(make_rectangular);
  ADD_PRIMITIVE(make_polar);
  ADD_PRIMITIVE(real_part);
  ADD_PRIMITIVE(imag_part);
  ADD_PRIMITIVE(magnitude);
  ADD_PRIMITIVE(angle);

  ADD_PRIMITIVE(ex2inex);
  ADD_PRIMITIVE(inex2ex);

  ADD_PRIMITIVE(number2string);
  ADD_PRIMITIVE(string2number);

  ADD_PRIMITIVE(decode_float);
  ADD_PRIMITIVE(encode_float);
  ADD_PRIMITIVE(float_max_signif);
  ADD_PRIMITIVE(float_min_exp);
  ADD_PRIMITIVE(float_max_exp);

  /* SRFI 208: NaN procedures */
  ADD_PRIMITIVE(make_nan);
  ADD_PRIMITIVE(nan_negativep);
  ADD_PRIMITIVE(nan_quietp);
  ADD_PRIMITIVE(nan_payload);
  ADD_PRIMITIVE(nan_equalp);

  ADD_PRIMITIVE(has_gmp);

  /* Add parameter for float numbers precision */
  STk_make_C_parameter("real-precision",
                       MAKE_INT(real_precision),
                       real_precision_conv,
                       STk_STklos_module);

   /* Add parameter for allowing underscore in numbers */
   STk_make_C_parameter("accept-srfi-169-numbers",
                       MAKE_BOOLEAN(use_srfi_169),
                       srfi_169_conv,
                       STk_STklos_module);
  return TRUE;
}<|MERGE_RESOLUTION|>--- conflicted
+++ resolved
@@ -2618,16 +2618,11 @@
 DEFINE_PRIMITIVE("truncate", truncate, subr1, (SCM x))
 {
   switch (TYPEOF(x)) {
-<<<<<<< HEAD
     case tc_real:     {
                         double d = REAL_VAL(x);
                         return double2real(d < 0.0 ? ceil(d): floor(d));
                       }
     case tc_rational: return int_quotient(RATIONAL_NUM(x), RATIONAL_DEN(x));
-=======
-    case tc_real:     return double2real(trunc(REAL_VAL(x)));
-    case tc_rational: return STk_quotient(RATIONAL_NUM(x), RATIONAL_DEN(x));
->>>>>>> 7b3912f0
     case tc_bignum:
     case tc_integer:  return x;
     default:          error_not_a_real_number(x);
