--- conflicted
+++ resolved
@@ -1813,14 +1813,6 @@
   vm->val= STk_cxr(vm->val, fetch_const());
   NEXT1;
  }
-<<<<<<< HEAD
-
-CASE(IN_APPLY)   {
-  STk_panic("INSTRUCTION IN-APPLY!!!!!!!!!!!!!!!!!!!!!!!");
-  NEXT;
-}
-=======
->>>>>>> a7307282
 
 /* ++++++++++++++++++++++++++++++++++++++++++++++++++++++++++++++++++++++ */
 FUNCALL:  /* (int nargs, int tailp) */
