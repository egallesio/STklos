/*
 * v m . c                              -- The STklos Virtual Machine
 *
 * Copyright © 2000-2023 Erick Gallesio <eg@stklos.net>
 *
 *
 * This program is free software; you can redistribute it and/or modify
 * it under the terms of the GNU General Public License as published by
 * the Free Software Foundation; either version 2 of the License, or
 * (at your option) any later version.
 *
 * This program is distributed in the hope that it will be useful,
 * but WITHOUT ANY WARRANTY; without even the implied warranty of
 * MERCHANTABILITY or FITNESS FOR A PARTICULAR PURPOSE.  See the
 * GNU General Public License for more details.
 *
 * You should have received a copy of the GNU General Public License
 * along with this program; if not, write to the Free Software
 * Foundation, Inc., 59 Temple Place - Suite 330, Boston, MA 02111-1307,
 * USA.
 *
 *           Author: Erick Gallesio [eg@unice.fr]
 *    Creation date:  1-Mar-2000 19:51 (eg)
<<<<<<< HEAD
 * Last file update: 13-Mar-2023 19:46 (eg)
=======
 * Last file update: 16-Mar-2023 02:06 (ryandesign)
>>>>>>> 0221f530
 */

// INLINER values
// Voir FIX:


#include "stklos.h"
#include "object.h"
#include "vm.h"
#include "vm-instr.h"
#include "struct.h"

// #define DEBUG_VM
/* #define STAT_VM  */

#ifdef STAT_VM
#  define DEBUG_VM
static int couple_instr[NB_VM_INSTR][NB_VM_INSTR];
static int cpt_inst[NB_VM_INSTR];
#endif

#ifdef DEBUG_VM
static int debug_level = 0;     /* 0 is quiet, 1, 2, ... are more verbose */
#endif


#if defined(__GNUC__) && !defined(DEBUG_VM)
   /* Use computed gotos to have better performance */
#  define USE_COMPUTED_GOTO
#  define CASE(x)       lab_##x:
#  define NEXT          goto *jump_table[fetch_next()]
#else
   /* Standard C compiler. Use the classic switch statement */
#  define CASE(x)       case x:
#  define NEXT          continue;/* Be sure to not use continue elsewhere */
#endif

#define NEXT0           do{vm->val = STk_void; vm->valc = 0; NEXT;}while(0)
#define NEXT1           do{vm->valc = 1; NEXT;}while(0)


#ifdef sparc
#  define FLUSH_REGISTERS_WINDOW()      asm("t 0x3") /* Stolen in Elk 2.0 source */
#else
#  define FLUSH_REGISTERS_WINDOW()
#endif


#define MY_SETJMP(jb)           (jb.blocked = get_signal_mask(), setjmp(jb.j))
#define MY_LONGJMP(jb, val)     (longjmp((jb).j, val))

#define FX(v)                   (STk_fixval(v))

static Inline sigset_t get_signal_mask(void)
{
  sigset_t new, old;

  sigemptyset(&new);
  sigprocmask(SIG_BLOCK, &new, &old);
  return old;
}

static Inline void set_signal_mask(sigset_t mask)
{
  sigprocmask(SIG_SETMASK, &mask, NULL);
}

static void error_unbound_variable(SCM symbol)
{
  STk_error("variable ~S unbound", symbol);
}


/*===========================================================================*\
 *
 *                      V M   S T A C K   &   C O D E
 *
\*===========================================================================*/

/* ==== Stack access macros ==== */
#define push(v)         (*(--(vm->sp)) = (v))
#define pop()           (*((vm->sp)++))
//FIX: Optim de la fin
#define IS_IN_STACKP(a) ((vm->stack <= (SCM*)(a))                 &&  \
                         ((SCM*)(a) < &vm->stack[vm->stack_len]))

/* ==== Code access macros ==== */
#define fetch_next()    (*(vm->pc)++)
#define fetch_const()   (vm->constants[fetch_next()])
#define look_const()    (vm->constants[*(vm->pc)])
#define fetch_global()  (*(checked_globals[(unsigned) fetch_next()]))



/*===========================================================================*\
 *
 *                      V M   T H R E A D
 *
\*===========================================================================*/
vm_thread_t *STk_allocate_vm(int stack_size)
{
  vm_thread_t *vm = STk_must_malloc(sizeof(vm_thread_t));

  /* Allocate the stack */
  vm->stack_len = stack_size;
  vm->stack     = STk_must_malloc(stack_size * sizeof(SCM));
  if (!vm->stack) {
    fprintf(stderr, "cannot allocate a stack with a size of %d cells\n", stack_size);
    fflush(stderr);
    STk_exit(MAKE_INT(1));
  }

  /* Initialize the VM registers */
  vm->sp             = vm->stack + vm->stack_len;
  vm->fp             = vm->sp;
  vm->val            = STk_void;
  vm->current_module = STk_current_module();
  vm->env            = vm->current_module;
  vm->handlers       = NULL;
  vm->top_jmp_buf    = NULL;
  vm->start_stack    = 0;               /* MUST be initialized later */
  vm->scheme_thread  = STk_false;
  vm->dynwind_stack  = LIST1(STk_false);

  return vm;
}


/*
 * Activation records
 *
 */

#define ACT_RECORD_SIZE    7

#define ACT_VARARG(reg)    ((reg)[0]) /* placeholder for &rest parameters */
#define ACT_SAVE_ENV(reg)  ((reg)[1])
#define ACT_SAVE_PC(reg)   ((reg)[2])
#define ACT_SAVE_CST(reg)  ((reg)[3])
#define ACT_SAVE_FP(reg)   ((reg)[4])
#define ACT_SAVE_PROC(reg) ((reg)[5])
#define ACT_SAVE_INFO(reg) ((reg)[6])

/*
 * VM state
 *
 */
#define VM_STATE_SIZE 5
#define VM_STATE_PC(reg)        ((reg)[0])
#define VM_STATE_CST(reg)       ((reg)[1])
#define VM_STATE_ENV(reg)       ((reg)[2])
#define VM_STATE_FP(reg)        ((reg)[3])
#define VM_STATE_JUMP_BUF(reg)  ((reg)[4])

#define SAVE_VM_STATE()               do{               \
  vm->sp                   -= VM_STATE_SIZE;            \
  VM_STATE_PC(vm->sp)       = (SCM) vm->pc;             \
  VM_STATE_CST(vm->sp)      = (SCM) vm->constants;      \
  VM_STATE_ENV(vm->sp)      = (SCM) vm->env;            \
  VM_STATE_FP(vm->sp)       = (SCM) vm->fp;             \
  VM_STATE_JUMP_BUF(vm->sp) = (SCM) vm->top_jmp_buf;    \
}while(0)

#define FULL_RESTORE_VM_STATE(p)      do{                       \
  vm->pc                     = (STk_instr *) VM_STATE_PC(p);    \
  RESTORE_VM_STATE(p);                                          \
}while(0)

#define RESTORE_VM_STATE(p)           do{                       \
  /* pc is not restored here. See FULL_RESTORE_VM_STATE */      \
  vm->constants          = (SCM *)  VM_STATE_CST(p);            \
  vm->env                = (SCM)    VM_STATE_ENV(p);            \
  vm->fp                 = (SCM *)  VM_STATE_FP(p);             \
  vm->top_jmp_buf        = (jbuf *) VM_STATE_JUMP_BUF(p);       \
  vm->sp                += VM_STATE_SIZE;                       \
}while(0)


/*
 * Handlers
 *
 */
#define EXCEPTION_HANDLER_SIZE 3

#define HANDLER_PROC(reg)       ((reg)[0])
#define HANDLER_END(reg)        ((reg)[1])
#define HANDLER_PREV(reg)       ((reg)[2])


#define SAVE_HANDLER_STATE(proc, addr)  do{             \
  vm->sp                   -= EXCEPTION_HANDLER_SIZE;   \
  HANDLER_PROC(vm->sp)  =  (SCM) (proc);                \
  HANDLER_END(vm->sp)   =  (SCM) (addr);                \
  HANDLER_PREV(vm->sp)  =  (SCM) vm->handlers;          \
  vm->handlers          = vm->sp;                       \
}while(0)

#define UNSAVE_HANDLER_STATE()  do{                     \
  SCM *old = vm->handlers;                              \
                                                        \
  vm->handlers = (SCM *) HANDLER_PREV(vm->handlers);    \
  vm->sp       = old + EXCEPTION_HANDLER_SIZE;          \
}while(0)


/*===========================================================================*\
 *
 *                      C A L L S
 *
\*===========================================================================*/

#define PREP_CALL() do{                                 \
  SCM fp_save = (SCM)(vm->fp);                          \
                                                        \
  /* Push an activation record on the stack */          \
  vm->sp -= ACT_RECORD_SIZE;                            \
  vm->fp  = vm->sp;                                     \
  ACT_SAVE_FP(vm->fp)   = fp_save;                      \
  ACT_SAVE_PROC(vm->fp) = STk_false;                    \
  ACT_SAVE_INFO(vm->fp) = STk_false;                    \
  /* Other fields will be initialized later */          \
}while(0)


#define RET_CALL() do{                                  \
  vm->sp        = vm->fp + ACT_RECORD_SIZE;             \
  vm->env       = ACT_SAVE_ENV(vm->fp);                 \
  vm->pc        = ACT_SAVE_PC(vm->fp);                  \
  vm->constants = ACT_SAVE_CST(vm->fp);                 \
  vm->fp        = ACT_SAVE_FP(vm->fp);                  \
}while(0)


/*
 *                       M i s c .
 */

#define CHECK_GLOBAL_INIT_SIZE  50
static SCM** checked_globals;
static int   checked_globals_len  = CHECK_GLOBAL_INIT_SIZE;
static int   checked_globals_used = 0;
MUT_DECL(global_lock);          /* the lock to access checked_globals */



#define FIRST_BYTE(n)  ((n) >> 8)
#define SECOND_BYTE(n) ((n) & 0xff)




#define PUSH_ENV(nargs, func, next_env)  do{    \
    BOXED_TYPE(vm->sp)   = tc_frame;            \
    FRAME_LENGTH(vm->sp) = nargs;               \
    FRAME_NEXT(vm->sp)   = next_env;            \
    FRAME_OWNER(vm->sp)  = func;                \
}while(0)

#define CALL_CLOSURE(func) do{                  \
    vm->pc        = CLOSURE_BCODE(func);        \
    vm->constants = CLOSURE_CONST(func);        \
    vm->env       = (SCM) vm->sp;               \
}while(0)



typedef SCM (*prim0)(void);
typedef SCM (*prim1)(SCM);
typedef SCM (*prim2)(SCM,SCM);
typedef SCM (*prim3)(SCM,SCM,SCM);
typedef SCM (*prim4)(SCM,SCM,SCM,SCM);
typedef SCM (*prim5)(SCM,SCM,SCM,SCM,SCM);
typedef SCM (*primv)(int,SCM*);


#define CALL_PRIM(v, args) do{                  \
    ACT_SAVE_PROC(vm->fp) = v;                  \
    v = PRIMITIVE_FUNC(v)args;                  \
}while(0)



#define CALL_PRIMITIVE(type, v, args) do{       \
    ACT_SAVE_PROC(vm->fp) = v;                  \
    v = (* (type) PRIMITIVE_FUNC(v))args;       \
}while(0)

#define CALL_PRIM0(v, args) CALL_PRIMITIVE(prim0, v, args)
#define CALL_PRIM1(v, args) CALL_PRIMITIVE(prim1, v, args)
#define CALL_PRIM2(v, args) CALL_PRIMITIVE(prim2, v, args)
#define CALL_PRIM3(v, args) CALL_PRIMITIVE(prim3, v, args)
#define CALL_PRIM4(v, args) CALL_PRIMITIVE(prim4, v, args)
#define CALL_PRIM5(v, args) CALL_PRIMITIVE(prim5, v, args)
#define CALL_PRIMV(v, args) CALL_PRIMITIVE(primv, v, args)




#define REG_CALL_PRIM(name) do{                           \
  extern struct primitive_obj CPP_CONCAT(STk_o_, name);   \
  ACT_SAVE_PROC(vm->fp) = &CPP_CONCAT(STk_o_, name);      \
}while(0)


#define RETURN_FROM_PRIMITIVE() do{             \
    vm->sp = vm->fp + ACT_RECORD_SIZE;          \
    vm->fp = (SCM *) ACT_SAVE_FP(vm->fp);       \
}while(0)

static void run_vm(vm_thread_t *vm);


/*===========================================================================*\
 *
 *                              Utilities
 *
\*===========================================================================*/

#ifdef DEBUG_VM
void STk_print_vm_registers(char *msg, STk_instr *code)
{
  vm_thread_t *vm = STk_get_current_vm();
  if (IS_IN_STACKP(vm->env))
    STk_fprintf(STk_stderr, "%s VAL=~S PC=%d SP=%d FP=%d CST=%x ENV=%x (%d)\n",
                msg, vm->val, vm->pc - code, vm->sp - vm->stack,
                vm->fp - vm->stack, vm->constants, vm->env,
                (SCM*)vm->env - vm->stack);
  else
    STk_fprintf(STk_stderr, "%s VAL=~S PC=%d SP=%d FP=%d CST=%x ENV=%x (%d)",
                msg, vm->val, vm->pc - code, vm->sp - vm->stack,
                vm->fp - vm->stack, vm->constants, vm->env,
                (SCM*)vm->env - vm->stack);
}

#endif


/* listify_top (n, vm):
 *   Pops n values from the stack of virtual machine vm
 *   and returns a list with them.  The CAR of the list
 *   will be the element that was deepest on the stack.
 */
static Inline SCM listify_top(int n, vm_thread_t *vm)
{
  SCM *p, res = STk_nil;

  for (p = vm->sp, vm->sp+=n; p < vm->sp; p++)
    res = STk_cons(*p, res);
  return res;
}


static Inline SCM clone_env(SCM e, vm_thread_t *vm)
{
  /* clone environment til we find one which is in the heap */
  if (IS_IN_STACKP(e))
      if (FRAMEP(e)){
          e = STk_clone_frame(e);
          FRAME_NEXT(e) = clone_env((SCM) FRAME_NEXT(e), vm);
      }
  return e;
}

static void patch_environment(vm_thread_t *vm)
{
  SCM *lfp;

  //STk_debug("<<<<<<<<<<");
  for (lfp = vm->fp; lfp; lfp = ACT_SAVE_FP(lfp)) {
    if (!ACT_SAVE_ENV(lfp)) break;

    //STk_debug("++++ %d", ACT_SAVE_ENV(lfp));
    ACT_SAVE_ENV(lfp) = clone_env(ACT_SAVE_ENV(lfp), vm);
    //STk_debug("---");
  }
  //STk_debug(">>>>>>>>>>");
}

static void error_bad_arity(SCM func, int arity, int16_t given_args, vm_thread_t *vm)
{
   ACT_SAVE_PROC(vm->fp) = func;
  if (arity >= 0)
    STk_error("%d argument%s required in call to ~S (%d provided)",
              arity, ((arity>1)? "s": ""), func, given_args);
  else
    STk_error("~S requires at least %d argument%s (%d provided)",
              func, -arity-1, ((arity>1)? "s" : ""), given_args);
}


/* adjust_arity (func, nargs, vm):
 *    This function has one side effect and one result:
 *    SIDE EFFECT:
 *    - if arity >= 0 then nargs must be equal to it, or this is an error
 *    - if arity <  0 then the procedure was defined as (f a b . rest),
 *      and there is a minimum number of arguments; the rest should be
 *      passed as a list. The stack is then transformed:
 *
 *      +---+---+---+---+---       +---+---+---
 *      | 1 | 2 | 3 | 4 | 5    ->  | 1 | 2 | L
 *      +---+---+---+---+---       +---+---+---
 *
 *      L = (3 4 5)
 *
 *      So the arguments seen inside the function are (as expected)
 *      a=1, b=2, rest=(3 4 5).
 *
 *    RETURN VALUE:
 *    - The return value is the adjusted arity: if arity >= 0,
 *      it is returned. If arity < 0, then it is because the arity is not
 *      fixed, and the procedure can take several arguments, but at least
 *      k are mandatory. Then k is returned.
 */
static Inline int16_t adjust_arity(SCM func, int16_t nargs, vm_thread_t *vm)
{
  int16_t arity = CLOSURE_ARITY(func);

  if (arity != nargs) {
    if (arity >= 0)
      error_bad_arity(func, arity, nargs, vm);
    else {                                              /* nary procedure call */
      int16_t min_arity = -arity-1;

      if (nargs < min_arity)
        error_bad_arity(func, arity, nargs, vm);
      else { /* Make a list from the arguments which are on the stack. */
        SCM res = listify_top( nargs - min_arity, vm);
        push(res);
      }
      return -arity;
    }
  }
  return arity;
}


/* Add a new global reference to the table of checked references */
static int add_global(SCM ref)
{
  SCM addr = BOX_VALUES(ref);
  int i;

  /* Search this global in the already accessed globals */
  for (i = 0; i <  checked_globals_used; i++) {
    if (checked_globals[i] == addr) return i;
  }

  /* Not present yet */
  if (checked_globals_used >= checked_globals_len) { /* resize the checked array */
    checked_globals_len += checked_globals_len / 2;
    checked_globals      = STk_must_realloc(checked_globals,
                                            checked_globals_len * sizeof(SCM*));
  }
  checked_globals[checked_globals_used] = addr;
  return checked_globals_used++;
}


/*===========================================================================*\
 *
 *                                    C A L L S
 *
\*===========================================================================*/

/*
<doc  apply
 * (apply proc arg1 ... args)
 *
 * |Proc| must be a procedure and |args| must be a list. Calls |proc| with the
 * elements of the list
 * @lisp
 * (append (list arg1 ...) args)
 * @end lisp
 * as the actual arguments.
 * @lisp
 * (apply + (list 3 4))              =>  7
 *
 * (define compose
 *   (lambda (f g)
 *      (lambda args
 *        (f (apply g args)))))
 *
 * ((compose sqrt *) 12 75)          =>  30
 * @end lisp
doc>
 */
DEFINE_PRIMITIVE("apply", scheme_apply, apply, (void))
{
  /* This function is never called. It is just here to declare the primitive
   * apply, as a primitive of type tc_apply
   */
  STk_panic("Inside apply. Should not occur");
  return STk_void;
}


/*===========================================================================*\
 *
 *                              S T k _ C _ a p p l y
 *
 *
 * Execute a Scheme function from C. This function can be used as
 * an "execv" or an "execl" function. If nargs is > 0 it is as a Unix "execl"
 * function:
 *    STk_C_apply(STk_cons, 2, MAKE_INT(1), MAKE_INT(2)) => (1 . 2)
 * If nargs is < 0, we have something similar to an "execv" function
 *    STk_C_apply(...STk_intern("cons")..., -2, Argv)
 * where Argv[0] == MAKE_INT(1) and Argv[1] == MAKE_INT(2) ==> (1 . 2)
 *
\*===========================================================================*/
SCM STk_C_apply(SCM func, int nargs, ...)
{
  STk_instr code[]= {INVOKE, 0, END_OF_CODE};
  va_list ap;
  vm_thread_t *vm = STk_get_current_vm();
  int i;

  va_start(ap, nargs);
  //  sp -= VM_STATE_SIZE;
  SAVE_VM_STATE();                                  /* Save the VM regs */
  PREP_CALL();                                      /* PREPARE_CALL */

  if (nargs < 0) {                                  /* Push the arguments */
    /* args are in argc/argv form */
    SCM *argv = va_arg(ap, SCM*);

    nargs = -nargs;

    for (i = 0; i < nargs; i++) push(*argv++);
  } else {
    /* We have nargs SCM parameters to read */
    for (i = 0; i < nargs; i++) push(va_arg(ap, SCM));
  }
  va_end(ap);

  code[1]     = (int16_t) nargs;                    /* Patch # of args  */
  vm->val     = func;                               /* Store fun in VAL */
  vm->pc      = code;
  run_vm(vm);

  FULL_RESTORE_VM_STATE(vm->sp);

  return (vm->valc) ? vm->val : STk_void;
}

/* Another way to call apply from C. This time with a Scheme list */
SCM STk_C_apply_list(SCM func, SCM l)
{
  int i, argc = STk_int_length(l);
  SCM *argv = NULL;

  if (argc > 0) {
    argv = STk_must_malloc(argc * sizeof (SCM *));
    for (i = 0; i < argc; i++) {
      argv[i] = CAR(l);
      l = CDR(l);
    }
  }
  return STk_C_apply(func, -argc, argv);
}


DEFINE_PRIMITIVE("%execute", execute, subr23, (SCM code, SCM consts, SCM envt))
{
  int i, len;
  STk_instr *vinstr, *p;
  vm_thread_t *vm = STk_get_current_vm();

  if (!envt) envt = vm->current_module;

  if (!VECTORP(code))   STk_error("bad code vector ~S", code);
  if (!VECTORP(consts)) STk_error("bad constant list ~S", consts);
  if (!MODULEP(envt))   STk_error("bad module for evaluation ~S", envt);

  /* convert code to a vector of instructions */
  len = VECTOR_SIZE(code);
  vinstr = p = STk_must_malloc(len * sizeof(STk_instr));

  for (i = 0; i < len; i++)
    *p++ = (STk_instr) STk_integer_value(VECTOR_DATA(code)[i]);

  SAVE_VM_STATE();
  vm->pc        = vinstr;
  vm->constants = VECTOR_DATA(consts);
  vm->env       = envt;
  run_vm(vm);
  FULL_RESTORE_VM_STATE(vm->sp);

  return vm->val;
}


/*===========================================================================*\
 *
 *                              V A L U E S
 *
\*===========================================================================*/
/*
<doc values
 * (values obj ...)
 *
 * Delivers all of its arguments to its continuation.
 *
 * NOTE:  R5RS imposes to use multiple values in the context
 * of a |call-with-values|. In STklos, if |values| is not used with
 * |call-with-values|, only the first value is used (i.e. others values are
 * _ignored_)).
 *
doc>
*/
DEFINE_PRIMITIVE("values", values, vsubr, (int argc, SCM *argv))
{
  vm_thread_t *vm = STk_get_current_vm();
  int i;

  if (argc == 0)
    vm->val = STk_void;
  else {
    vm->val = argv[0];
    if (argc <= MAX_VALS) {
      for (i = 1; i < argc; i++)
        vm->vals[i] = argv[-i];
    } else {
      /* More than MAX_VALS values. Use a vector and store it in vals[0] */
      SCM tmp = STk_makevect(argc, (SCM) NULL);

      for (i = 0; i < argc; i++) VECTOR_DATA(tmp)[i] = *argv--;
      vm->vals[0] = tmp;
    }
  }

  /* Retain in valc the number of values */
  vm->valc = argc;
  return vm->val;
}


DEFINE_PRIMITIVE("%call-for-values", call_for_values, subr1, (SCM prod))
{
  vm_thread_t *vm = STk_get_current_vm();
  int len;

  /* Don't test that prod is procedure (apply will fail if this not the case) */
  STk_C_apply(prod, 0);
  len = vm->valc;
  vm->valc = 1;

  /* We don't use STk_values2vector here since we will call apply with the
   * values produced by "prod" ⟹ build a list here. There is too much allocation
   * here. :-(
   */
  switch (len) {
    case 0: return STk_nil;
    case 1: return LIST1(vm->val);
    default:  {
                SCM  res = STk_nil;
                if (len <= MAX_VALS) {
                  for (int i = len-1; i >= 1; i--)
                    res = STk_cons(vm->vals[i], res);
                  return STk_cons(vm->val, res);
                } else {
                  return STk_vector2list(vm->vals[0]);
                }
              }
  }
}


SCM STk_n_values(int n, ...)
{
  vm_thread_t *vm = STk_get_current_vm();

  vm->valc = n;

  if (!n)
    vm->val = STk_void;
  else {
    va_list ap;
    int i;

    va_start(ap, n);
    vm->val = va_arg(ap, SCM);

    if (n <= MAX_VALS) {
      for (i = 1; i < n; i++)
        vm->vals[i] = va_arg(ap, SCM);
    } else {
      /* More than MAX_VALS values. Use a vector and store it in vals[0] */
      SCM tmp = STk_makevect(n, (SCM) NULL);

      for (i = 0; i < n; i++) VECTOR_DATA(tmp)[i] = va_arg(ap, SCM);
      vm->vals[0] = tmp;
    }
    va_end(ap);
  }
  return vm->val;
}



SCM STk_values2vector(SCM obj, SCM vect)
{
  vm_thread_t *vm = STk_get_current_vm();
  SCM src, retval;
  int len = vm->valc;

  if (vect) {
    /* User has provided a vector for storing result */

    /* "not a vector" is an error on the C side of things;
       a wrong number of values could be triggered by
       errors in C or on the Scheme side... We'll give
       a clear message in this case (expected and given
       number of values). */
    if (!VECTORP(vect))
	STk_error("bad vector ~S", vect);
    if (VECTOR_SIZE(vect) != len)
	STk_error("expected %d values, but %d were given",
		  VECTOR_SIZE(vect), len);
    retval = vect;
  } else {
    /* Allocate a new vector for result */
    retval = STk_makevect(len, STk_void);
  }

  vm->val  = obj;
  vm->valc = 1;

  if (len > 1) {                    /* multiple values */
    if (len <= MAX_VALS)  {
      vm->vals[0] = obj;
      src = vm->vals;
    } else {                        /* mono value */
      src = VECTOR_DATA(vm->vals[0]);
    }

    memcpy(VECTOR_DATA(retval), src, len * sizeof(SCM));
  } else if (len == 1) {
    *VECTOR_DATA(retval) = vm->val;
  }

  return retval;
}


/*===========================================================================*\
 *
 *                              V M _ D E B U G
 *
\*===========================================================================*/

/* Add support for debugging
 * vm_debug is called with the kind of desired support and sp. It returns
 * the number of elements used on the stack.
 */

// static void vm_debug(int kind, vm_thread_t *vm)
// {
//   switch (kind) {
//   case 0: /* old trace code position. Don't use it anymore. */
//     {
//       SCM line = vm->val;
//       SCM file = pop();
//       STk_panic("Recompile code in file ~S (contains obsolete line information)",
//                 file, line);
//       break;
//     }
//   case 1: /* Embed line information in a procedure call */
//     {
//       SCM line = vm->val;
//
//       ACT_SAVE_INFO(vm->fp) = STk_cons(pop(), line);
//       break;
//     }
//   }
// }

DEFINE_PRIMITIVE("%vm-backtrace", vm_bt, subr0, (void))
{
  SCM res, *lfp;
  vm_thread_t *vm = STk_get_current_vm();

  res = STk_nil;
  for (lfp = vm->fp; lfp; lfp = ACT_SAVE_FP(lfp)) {
    SCM self = (SCM) (ACT_SAVE_PROC(lfp));

    if (!self) break;

    res = STk_cons(STk_cons(self, ACT_SAVE_INFO(lfp)),
                   res);
  }
  return STk_dreverse(res);
}



#ifdef DEBUG_VM
#  ifdef STAT_VM
#    define DEFINE_NAME_TABLE
#    include "vm-instr.h"

static void dump_couple_instr(void)
{
  int i, j;
  FILE *dump;

  dump = fopen("/tmp/dump.out", "w");
  fprintf(dump, "[\n");

  for (i = NOP; i < NB_VM_INSTR; i++) {
    fprintf(dump, "((%s %d) ", name_table[i], cpt_inst[i]);
    for (j = NOP; j < NB_VM_INSTR; j++)
      fprintf(dump, "(%s %4d) ", name_table[j], couple_instr[i][j]);
    fprintf(dump, ")\n");
  }
  fprintf(dump, "\n]\n");
}
# endif
#endif


#ifdef STK_DEBUG
static void patch_environment(vm_thread_t *vm);
DEFINE_PRIMITIVE("%vm", set_vm_debug, vsubr, (int _UNUSED(argc), SCM _UNUSED(*argv)))
{
  /*
   * This function is just a placeholder for debugging the VM. Its body is
   * changed depending on the current bug to track.
   */

  //  patch_environment(STk_get_current_vm());
  STk_debug("Value %d = ~s", 1, MAKE_INT(1));

  return STk_void;
}

//#define VM_OFFSET(x) ((SCM) x - (SCM) vm->sp)
//
//static void show_stack_content(void)
//{
//  int i = 0;
//  vm_thread_t *vm = STk_get_current_vm();
//  char buff[10];
//
//  /* Show the registers */
//  STk_debug("=====================");
//  STk_debug("FP = %d", VM_OFFSET(vm->fp));
//  for (i=0; ;i++) {
//    STk_debug("offset %d value %d (0x%x)", i, vm->sp[i], vm->sp[i]);
//    fgets(buff, 10, stdin);
//    switch(*buff) {
//    case 's': STk_debug("Scheme value ~S",  vm->sp[i]); break;
//    case 'q': return;
//    default: /* nothing */;
//    }
//  }
//}
#endif


/*===========================================================================*\
 *
 *                     S T k l o s   V i r t u a l   M a c h i n e
 *
\*===========================================================================*/

/*
 * For optimization, some opcode/operand pairs get patched on the fly,
 * and replaced by another operation.  It's important that the two
 * reads (opcode and operand) happen atomically. If not, we can get this
 * situation:
 *   1) Thread A reads opcode at [n]
 *   2) Thread B suspends thread A, changes opcode at [n] and operand
 *      at [n+1]
 *   3) Thread A resumes, reads new operand at [n+1], which does not
 *      match the old opcode.
 *
 * To avoid this situation, and avoid a global lock around each
 * operation, we can do this:
 *    1) When we jump into one of the to-be-optimized opcodes, obtain
 *       the global lock.
 *    2) In case we hit the race condition (2, above), re-fetch and
 *       dispatch the current operand. We will either:
 *   3a) Re-dispatch to the same (to-be-optimized) opcode. Go ahead
 *       and optimize, then release lock.
 *   3b) We hit the race condition, and are dispatched to the new
 *       operand. Release the global lock and process the operation.
 *
 * We need to patch the opcode last, otherwise:
 *   1) Thread A obtains lock
 *   2) Modifies opcode at [n]
 *   3) Thread B interrupts thread A. Reads new opcode at [n], old
 *      operand at [n+1]
 *   4) Thread A resumes, updates operand at [n+1], releases lock
 */
#define LOCK_AND_RESTART                     do{\
  if (!have_global_lock) {                      \
    MUT_LOCK(global_lock);                      \
    have_global_lock=1;                         \
    (vm->pc)--;                                 \
    NEXT;                                       \
  }                                             \
}while(0)
#define RELEASE_LOCK                         do{\
   {                                            \
    MUT_UNLOCK(global_lock);                    \
    have_global_lock=0;                         \
   }                                            \
}while(0)
#define RELEASE_POSSIBLE_LOCK                do{\
  if (have_global_lock) {                       \
    MUT_UNLOCK(global_lock);                    \
    have_global_lock=0;                         \
  }                                             \
}while(0)

static void run_vm(vm_thread_t *vm)
{
  jbuf jb;
  int16_t tailp;
  volatile int offset,
               have_global_lock = 0;     /* if true, we're patching the code */
  int nargs=0;

#if defined(USE_COMPUTED_GOTO)
#  define DEFINE_JUMP_TABLE
#  include "vm-instr.h"
#else
   int16_t byteop;
#endif
#if defined(DEBUG_VM)
#    define DEFINE_NAME_TABLE
#    include "vm-instr.h"
  static STk_instr *code_base = NULL;
#endif
#if defined(STAT_VM)
  static int16_t previous_op = NOP;
#endif

#if defined(USE_COMPUTED_GOTO)
  NEXT;
#else
  for ( ; ; ) {
    /* Execution loop */
    byteop = fetch_next();
#  ifdef DEBUG_VM
    if (debug_level > 1)
      fprintf(stderr, "%08x [%03d]: %20s  sp=%-6d fp=%-6d env=%p\n",
              vm->pc - 1,
              vm->pc - code_base-1,
              name_table[(int)byteop],
              vm->sp - vm->stack,
              vm->fp - vm->stack, vm->env);
#    ifdef STAT_VM
    couple_instr[previous_op][byteop]++;
    cpt_inst[byteop]++;
    previous_op = byteop;
#    endif
#  endif
    switch (byteop) {
#endif /*  USE_COMPUTED_GOTO */


CASE(NOP) { NEXT; }


CASE(IM_FALSE)  { vm->val = STk_false;       NEXT1;}
CASE(IM_TRUE)   { vm->val = STk_true;        NEXT1;}
CASE(IM_NIL)    { vm->val = STk_nil;         NEXT1;}
CASE(IM_MINUS1) { vm->val = MAKE_INT(-1UL);  NEXT1;}
CASE(IM_ZERO)   { vm->val = MAKE_INT(0);     NEXT1;}
CASE(IM_ONE)    { vm->val = MAKE_INT(1);     NEXT1;}
CASE(IM_VOID)   { vm->val = STk_void;        NEXT1;}

CASE(SMALL_INT) { vm->val = MAKE_INT(fetch_next());             NEXT1;}
CASE(CONSTANT)  { vm->val = fetch_const();                      NEXT1;}

CASE(FALSE_PUSH)  { push(STk_false);       NEXT;}
CASE(TRUE_PUSH)   { push(STk_true);        NEXT;}
CASE(NIL_PUSH)    { push(STk_nil);         NEXT;}
CASE(MINUS1_PUSH) { push(MAKE_INT(-1UL));  NEXT;}
CASE(ZERO_PUSH)   { push(MAKE_INT( 0UL));  NEXT;}
CASE(ONE_PUSH)    { push(MAKE_INT(+1UL));  NEXT;}
CASE(VOID_PUSH)   { push(STk_void);        NEXT;}


CASE(INT_PUSH)      { push(MAKE_INT(fetch_next())) ; NEXT; }
CASE(CONSTANT_PUSH) { push(fetch_const());           NEXT; }


CASE(PUSH_GLOBAL_REF)
CASE(GLOBAL_REF) {
  SCM ref = NULL;
  int16_t orig_opcode;
  SCM orig_operand;

  LOCK_AND_RESTART;
  orig_opcode  = vm->pc[-1];
  orig_operand = fetch_const();

  if (orig_opcode == PUSH_GLOBAL_REF)
    push(vm->val);

  vm->val= STk_lookup(orig_operand, vm->env, &ref, FALSE);
  if (!ref) {
    RELEASE_LOCK;
    error_unbound_variable(orig_operand);
  }

  /* patch the code for optimize next accesses */
  vm->pc[-1]  = add_global(CDR(ref));
  vm->pc[-2]  = (orig_opcode == GLOBAL_REF) ? UGLOBAL_REF: PUSH_UGLOBAL_REF;
  RELEASE_LOCK;
  NEXT1;
}

CASE(PUSH_UGLOBAL_REF)
  push(vm->val);        /* Fall through */
CASE(UGLOBAL_REF) {     /* Never produced by compiler */
  /* Because of optimization, we may get re-dispatched to here. */
  RELEASE_POSSIBLE_LOCK;

  vm->val = fetch_global();
  NEXT1;
}

CASE(GLOBAL_REF_PUSH) {
  SCM ref = NULL;
  SCM orig_operand;
  SCM res;

  LOCK_AND_RESTART;
  orig_operand = fetch_const();

  res = STk_lookup(orig_operand, vm->env, &ref, FALSE);
  if (!ref) {
    RELEASE_LOCK;
    error_unbound_variable(orig_operand);
  }

  push(res);

  /* patch the code for optimize next accesses */
  vm->pc[-1]  = add_global(CDR(ref));
  vm->pc[-2]  = UGLOBAL_REF_PUSH;
  RELEASE_LOCK;
  NEXT1;
}

CASE(UGLOBAL_REF_PUSH) { /* Never produced by compiler */
  /* Because of optimization, we may get re-dispatched to here. */
  RELEASE_POSSIBLE_LOCK;

  push(fetch_global());
  NEXT1;
}


CASE(PUSH_GREF_INVOKE)
CASE(GREF_INVOKE) {
  SCM ref = NULL;
  int16_t orig_opcode;
  SCM orig_operand;

  LOCK_AND_RESTART;
  orig_opcode  = vm->pc[-1];
  orig_operand = fetch_const();

  if (orig_opcode == PUSH_GREF_INVOKE)
    push(vm->val);

  vm->val = STk_lookup(orig_operand, vm->env, &ref, FALSE);
  if (!ref) {
    RELEASE_LOCK;
    error_unbound_variable(orig_operand);
  }

  nargs = fetch_next();
  /* patch the code for optimize next accesses (pc[-1] is already equal to nargs)*/
  vm->pc[-2]  = add_global(CDR(ref));
  vm->pc[-3]  = (vm->pc[-3] == GREF_INVOKE)? UGREF_INVOKE : PUSH_UGREF_INVOKE;
  RELEASE_LOCK;

  /*and now invoke */
  tailp=FALSE; goto FUNCALL;
}

CASE(PUSH_UGREF_INVOKE)
  push(vm->val);        /* Fall through */
CASE(UGREF_INVOKE) { /* Never produced by compiler */

  /* Because of optimization, we may get re-dispatched to here. */
  RELEASE_POSSIBLE_LOCK;

  vm->val = fetch_global();
  nargs   = fetch_next();

  /* invoke */
  tailp = FALSE; goto FUNCALL;
}

CASE(PUSH_GREF_TAIL_INV)
CASE(GREF_TAIL_INVOKE) {
  SCM ref = NULL;
  int16_t orig_opcode;
  SCM orig_operand;

  LOCK_AND_RESTART;
  orig_opcode  = vm->pc[-1];
  orig_operand = fetch_const();

  if (orig_opcode == PUSH_GREF_TAIL_INV)
    push(vm->val);

  vm->val = STk_lookup(orig_operand, vm->env, &ref, FALSE);
  if (!ref) {
    RELEASE_LOCK;
    error_unbound_variable(orig_operand);
  }

  nargs = fetch_next();
  /* patch the code for optimize next accesses (pc[-1] is already equal to nargs)*/
  vm->pc[-2]  = add_global(CDR(ref));
  vm->pc[-3]  = (vm->pc[-3] == GREF_TAIL_INVOKE) ?
                        UGREF_TAIL_INVOKE: PUSH_UGREF_TAIL_INV;
  RELEASE_LOCK;

  /* and now invoke */
  tailp=TRUE; goto FUNCALL;
}

CASE(PUSH_UGREF_TAIL_INV)
  push(vm->val);        /* Fall through */
CASE(UGREF_TAIL_INVOKE) { /* Never produced by compiler */
  /* Because of optimization, we may get re-dispatched to here. */
  RELEASE_POSSIBLE_LOCK;

  vm->val = fetch_global();
  nargs   = fetch_next();

  /* invoke */
  tailp = TRUE; goto FUNCALL;
}



CASE(LOCAL_REF0) { vm->val = FRAME_LOCAL(vm->env, 0);        NEXT1;}
CASE(LOCAL_REF1) { vm->val = FRAME_LOCAL(vm->env, 1);        NEXT1;}
CASE(LOCAL_REF2) { vm->val = FRAME_LOCAL(vm->env, 2);        NEXT1;}
CASE(LOCAL_REF3) { vm->val = FRAME_LOCAL(vm->env, 3);        NEXT1;}
CASE(LOCAL_REF4) { vm->val = FRAME_LOCAL(vm->env, 4);        NEXT1;}
CASE(LOCAL_REF)  { vm->val = FRAME_LOCAL(vm->env, fetch_next()); NEXT1;}
CASE(DEEP_LOCAL_REF) {
  int level, info = fetch_next();
  SCM e = vm->env;

  /* Go down in the dynamic environment */
  for (level = FIRST_BYTE(info); level; level--)
    e = (SCM) FRAME_NEXT(e);

  vm->val = FRAME_LOCAL(e, SECOND_BYTE(info));
  NEXT1;
}

CASE(DEEP_LOC_REF_FAR) {
  /* DEEP-LOCAL-REF but FAR (arg is a cons). (This is inefficient but rare) */
  SCM info = fetch_const();
  int level;
  SCM e = vm->env;

  if (!CONSP(info) || !INTP(CAR(info)) || !INTP(CDR(info)))
    STk_panic("DEEP_LOCAL_REF_FAR with ~S", info);

  /* Go down in the dynamic environment */
  for (level = INT_VAL(CAR(info)); level; level--)
    e = (SCM) FRAME_NEXT(e);

  vm->val = FRAME_LOCAL(e, INT_VAL(CDR(info)));
  NEXT1;
}


CASE(DEEP_LOC_REF_PUSH) {
  int level, info = fetch_next();
  SCM e = vm->env;

  /* Go down in the dynamic environment */
  for (level = FIRST_BYTE(info); level; level--)
    e = (SCM) FRAME_NEXT(e);

  push(vm->val = FRAME_LOCAL(e, SECOND_BYTE(info)));
  NEXT1;
}



CASE(LOCAL_REF0_PUSH) {push(FRAME_LOCAL(vm->env, 0));  NEXT1;}
CASE(LOCAL_REF1_PUSH) {push(FRAME_LOCAL(vm->env, 1));  NEXT1;}
CASE(LOCAL_REF2_PUSH) {push(FRAME_LOCAL(vm->env, 2));  NEXT1;}
CASE(LOCAL_REF3_PUSH) {push(FRAME_LOCAL(vm->env, 3));  NEXT1;}
CASE(LOCAL_REF4_PUSH) {push(FRAME_LOCAL(vm->env, 4));  NEXT1;}

CASE(GLOBAL_SET) {
  SCM ref = NULL;
  SCM orig_operand;

  LOCK_AND_RESTART;
  orig_operand = fetch_const();

  STk_lookup(orig_operand, vm->env, &ref, FALSE);
  if (!ref) {
    RELEASE_LOCK;
    error_unbound_variable(orig_operand);
  }
  if (BOXED_INFO(ref) & CONS_CONST) {
    RELEASE_LOCK;
    STk_error("cannot mute the value of ~S in ~S", orig_operand, vm->current_module);

  }
  *BOX_VALUES(CDR(ref)) = vm->val;    /* sure that this box arity is 1 */
  /* patch the code for optimize next accesses */
  vm->pc[-1] = add_global(CDR(ref));
  vm->pc[-2] = UGLOBAL_SET;
  RELEASE_LOCK;
  NEXT0;
}

CASE(UGLOBAL_SET) { /* Never produced by compiler */
  /* Because of optimization, we may get re-dispatched to here. */
  RELEASE_POSSIBLE_LOCK;

  fetch_global() = vm->val; NEXT0;
}

CASE(LOCAL_SET0) { FRAME_LOCAL(vm->env, 0)           = vm->val; NEXT0;}
CASE(LOCAL_SET1) { FRAME_LOCAL(vm->env, 1)           = vm->val; NEXT0;}
CASE(LOCAL_SET2) { FRAME_LOCAL(vm->env, 2)           = vm->val; NEXT0;}
CASE(LOCAL_SET3) { FRAME_LOCAL(vm->env, 3)           = vm->val; NEXT0;}
CASE(LOCAL_SET4) { FRAME_LOCAL(vm->env, 4)           = vm->val; NEXT0;}
CASE(LOCAL_SET)  { FRAME_LOCAL(vm->env,fetch_next()) = vm->val; NEXT0;}


CASE(DEEP_LOCAL_SET) {
  int level, info = fetch_next();
  SCM e = vm->env;

  /* Go down in the dynamic environment */
  for (level = FIRST_BYTE(info); level; level--)
    e = (SCM) FRAME_NEXT(e);

  FRAME_LOCAL(e, SECOND_BYTE(info)) = vm->val;
  NEXT0;
}


CASE(DEEP_LOC_SET_FAR) {
  /* DEEP-LOCAL-SET but FAR (arg is a cons) (This is inefficient but rare) */
  SCM info = fetch_const();
  int level;
  SCM e = vm->env;

  if (!CONSP(info) || !INTP(CAR(info)) || !INTP(CDR(info)))
    STk_panic("DEEP_LOCAL_SET_FAR with ~S", info);

  /* Go down in the dynamic environment */
  for (level = INT_VAL(CAR(info)); level; level--)
    e = (SCM) FRAME_NEXT(e);

  FRAME_LOCAL(e, INT_VAL(CDR(info))) = vm->val;
  NEXT0;
}



CASE(GOTO) { offset = fetch_next(); vm->pc += offset; NEXT;}
CASE(JUMP_FALSE) {
  offset = fetch_next();
  if (vm->val == STk_false) vm->pc += offset;
  NEXT;
}
CASE(JUMP_TRUE) {
  offset = fetch_next();
  if (vm->val != STk_false) vm->pc += offset;
  NEXT;
}

CASE(JUMP_NUMDIFF) {
  offset = fetch_next(); if (!STk_numeq2(pop(), vm->val)) vm->pc += offset; NEXT;
}
CASE(JUMP_NUMEQ) {
  offset = fetch_next(); if (STk_numeq2(pop(), vm->val)) vm->pc += offset; NEXT;
}
CASE(JUMP_NUMLT) {
  offset = fetch_next(); if (STk_numlt2(pop(), vm->val)) vm->pc += offset; NEXT;
}
CASE(JUMP_NUMLE) {
  offset = fetch_next(); if (STk_numle2(pop(), vm->val)) vm->pc += offset; NEXT;
}
CASE(JUMP_NUMGT) {
  offset = fetch_next(); if (STk_numgt2(pop(), vm->val)) vm->pc += offset; NEXT;
}
CASE(JUMP_NUMGE) {
  offset = fetch_next(); if (STk_numge2(pop(), vm->val)) vm->pc += offset; NEXT;
}
CASE(JUMP_NOT_EQ) {
  offset = fetch_next(); if ((pop() != vm->val)) vm->pc += offset; NEXT;
}
CASE(JUMP_NOT_EQV) {
  offset = fetch_next();
  if ((STk_eqv(pop(), vm->val) == STk_false)) vm->pc += offset;
  NEXT;
}
CASE(JUMP_NOT_EQUAL) {
  offset = fetch_next();
  if ((STk_equal(pop(), vm->val)==STk_false)) vm->pc += offset;
  NEXT;
}


CASE(DEFINE_SYMBOL) {
  SCM var = fetch_const();

  STk_define_variable(var, vm->val, vm->env);
  if (CLOSUREP(vm->val) && CLOSURE_NAME(vm->val) == STk_false)
    CLOSURE_NAME(vm->val) = var;
  vm->val     = STk_void;
  vm->vals[1] = var;
  vm->valc    = 2;
  NEXT;
}


CASE(SET_CUR_MOD) {
  vm->env = vm->val;
  STk_select_module(vm->val);
  NEXT0;
}


CASE(POP)     { vm->val = pop(); NEXT1; }
CASE(PUSH)    { push(vm->val);   NEXT; }

CASE(CREATE_CLOSURE) {
  /* pc[0] = offset; pc[1] = arity ; code of the routine starts in pc+2 */
  vm->env    = clone_env(vm->env, vm);
  vm->val    = STk_make_closure(vm->pc+2, vm->pc[0]-1, vm->pc[1],
                                vm->constants, vm->env);
  vm->pc    += vm->pc[0] + 1;
  NEXT1;
}
CASE(CREATE_CLOSURE_FAR) {
  /* CREATE_CLOSURE but with a pc[0] which is a long constant */
  SCM offset = look_const();

  if (!INTP(offset)) STk_panic("CREATE_CLOSURE_FAR with offset=~S", offset);

  vm->env    = clone_env(vm->env, vm);
  vm->val    = STk_make_closure(vm->pc+2, INT_VAL(offset)-1, vm->pc[1],
                                vm->constants, vm->env);
  vm->pc    += INT_VAL(offset) + 1;
  NEXT1;
}

CASE(PREPARE_CALL) { PREP_CALL(); NEXT; }
CASE(RETURN)       { RET_CALL();  NEXT; }
CASE(INVOKE)       {
  nargs = fetch_next();
  tailp = FALSE; goto FUNCALL;
}

CASE(TAIL_INVOKE) {
  nargs = fetch_next();
  tailp = TRUE;
  goto FUNCALL;
}

CASE(PUSH_PREPARE_CALL) {push(vm->val); PREP_CALL(); NEXT; }

CASE(ENTER_LET_STAR) {
  nargs = fetch_next();

  /* roughly equivalent to PREPARE_CALL; nargs * PUSH; ENTER_LET */
  PREP_CALL();
  vm->sp -= nargs + (sizeof(struct frame_obj) - sizeof(SCM)) / sizeof(SCM);
  PUSH_ENV(nargs, vm->val, vm->env);
  vm->env = (SCM) vm->sp;
  NEXT;
}

CASE(ENTER_LET) {
  nargs = fetch_next();

  /* Push a new env. on the stack. Activation record does not need to be updated  */
  vm->sp -= (sizeof(struct frame_obj) - sizeof(SCM)) / sizeof(SCM);
  PUSH_ENV(nargs, vm->val, vm->env);
  vm->env = (SCM) vm->sp;
  NEXT;
}

CASE(LEAVE_LET) {
  vm->sp  = vm->fp + ACT_RECORD_SIZE;
  vm->env = FRAME_NEXT(vm->env);
  vm->fp  = ACT_SAVE_FP(vm->fp);
  NEXT;
}


CASE(ENTER_TAIL_LET_STAR) {
  nargs = fetch_next();

  /* roughly equivalent to PREPARE_CALL; nargs * PUSH; ENTER_TAIL_LET */
  PREP_CALL();
  vm->sp -= nargs;
  goto enter_tail_let;
}

CASE(ENTER_TAIL_LET) {
  nargs = fetch_next();
 enter_tail_let:
  {
    SCM *old_fp = (SCM *) ACT_SAVE_FP(vm->fp);

    /* Move the arguments of the function to the old_fp as in TAIL_INVOKE */
    if (IS_IN_STACKP(vm->env)) {
      if (nargs) memmove(((SCM*)vm->env)-nargs, vm->sp, nargs*sizeof(SCM));
      vm->fp = old_fp;

      /* Push a new environment on the stack */
      vm->sp = ((SCM*)vm->env) - nargs-
                     ((sizeof(struct frame_obj) - sizeof(SCM)) / sizeof(SCM));
    }
    else {
      if (nargs) memmove(old_fp-nargs, vm->sp, nargs*sizeof(SCM));
      vm->fp = old_fp;
      vm->sp = vm->fp - nargs -
                  ((sizeof(struct frame_obj) - sizeof(SCM)) / sizeof(SCM));
    }

    PUSH_ENV(nargs, vm->val, vm->env);
    vm->env  = (SCM) vm->sp;
    NEXT;
  }
}


CASE(PUSH_HANDLER) {
  offset = fetch_next();

do_push_handler:

  /* place the value in val on the stack as well as the value of handlers */
  if (STk_procedurep(vm->val) == STk_false)
    STk_error("bad exception handler ~S", vm->val);

  vm->top_jmp_buf = &jb;

  if (MY_SETJMP(jb)) {
    /* We come back from an error. */
    set_signal_mask(jb.blocked);
  }
  else {
    SAVE_VM_STATE();
    SAVE_HANDLER_STATE(vm->val, vm->pc+offset);
  }
  NEXT;
}

CASE(PUSH_HANDLER_FAR) {
  offset = INT_VAL(fetch_const());   /* Read a FAR offset in constants */
  goto do_push_handler;
}

CASE(POP_HANDLER) {
  UNSAVE_HANDLER_STATE();
  RESTORE_VM_STATE(vm->sp);
  NEXT;
}


CASE(FORMALS) {
  SCM formals = fetch_const();

  if (vm->valc == 1 && CLOSUREP(vm->val)) {
    CLOSURE_PLIST(vm->val) = STk_key_set(CLOSURE_PLIST(vm->val),
                                         STk_key_formals,
                                         formals);
  }
  NEXT;
}

CASE(DOCSTRG) {
  SCM str = fetch_const();

  if (vm->valc == 1 && CLOSUREP(vm->val)) {
    CLOSURE_PLIST(vm->val) = STk_key_set(CLOSURE_PLIST(vm->val),
                                         STk_key_doc,
                                         str);
  }
  NEXT;
}

CASE(SOURCE) {
  SCM src = fetch_const();

  if (vm->valc == 1 && CLOSUREP(vm->val)) {
    CLOSURE_PLIST(vm->val) = STk_key_set(CLOSURE_PLIST(vm->val),
                                         STk_key_source,
                                         src);
  }
  NEXT;
}

CASE(CALL_LOCATION) {
   ACT_SAVE_INFO(vm->fp) = STk_cons(pop(),                   /* file */
                                    MAKE_INT(fetch_next())); /* line */
  NEXT1;
}

CASE(END_OF_CODE) {
  return;
}

CASE(DBG_VM)  {
  ;
}
CASE(UNUSED_2)
CASE(UNUSED_3)
CASE(UNUSED_4)
CASE(UNUSED_5)
CASE(UNUSED_6)
CASE(UNUSED_7)
CASE(UNUSED_8)
CASE(UNUSED_9)
CASE(UNUSED_10)
CASE(UNUSED_11)
CASE(UNUSED_12)
CASE(UNUSED_13)
CASE(UNUSED_14)
CASE(UNUSED_15)
CASE(UNUSED_16)
CASE(UNUSED_17)
CASE(UNUSED_18)
CASE(UNUSED_19)
CASE(UNUSED_20)
CASE(UNUSED_21)
CASE(UNUSED_22)
CASE(UNUSED_23)
CASE(UNUSED_24)
CASE(UNUSED_25)
CASE(UNUSED_26)
CASE(UNUSED_27)
CASE(UNUSED_28)
{
  ;
}




/******************************************************************************
 *
 *                           I n l i n e d   F u n c t i o n s
 *
 ******************************************************************************/
#define SCHEME_NOT(x) (((x) == STk_false) ? STk_true: STk_false)


CASE(IN_ADD2)   { REG_CALL_PRIM(plus);
                  vm->val = STk_add2(pop(), vm->val); NEXT1;}
CASE(IN_SUB2)   { REG_CALL_PRIM(difference);
                  vm->val = STk_sub2(pop(), vm->val); NEXT1;}
CASE(IN_MUL2)   { REG_CALL_PRIM(multiplication);
                  vm->val = STk_mul2(pop(), vm->val); NEXT1;}
CASE(IN_DIV2)   { REG_CALL_PRIM(division);
                  vm->val = STk_div2(pop(), vm->val); NEXT1;}

CASE(IN_FXADD2)   { REG_CALL_PRIM(fxplus);
                  vm->val = STk_fxplus(pop(), vm->val); NEXT1;}
CASE(IN_FXSUB2)   { REG_CALL_PRIM(fxminus);
                  vm->val = STk_fxminus(pop(), vm->val); NEXT1;}
CASE(IN_FXMUL2)   { REG_CALL_PRIM(fxtime);
                  vm->val = STk_fxtime(pop(), vm->val); NEXT1;}
CASE(IN_FXDIV2)   { REG_CALL_PRIM(fxdiv);
                  vm->val = STk_fxdiv(pop(), vm->val); NEXT1;}


CASE(IN_SINT_ADD2) { REG_CALL_PRIM(plus);
                     vm->val = STk_add2(vm->val, MAKE_INT(fetch_next())); NEXT1;}
CASE(IN_SINT_SUB2) { REG_CALL_PRIM(difference);
                     vm->val = STk_sub2(MAKE_INT(fetch_next()), vm->val); NEXT1;}
CASE(IN_SINT_MUL2) { REG_CALL_PRIM(multiplication);
                     vm->val = STk_mul2(vm->val, MAKE_INT(fetch_next())); NEXT1;}
CASE(IN_SINT_DIV2) { REG_CALL_PRIM(division);
                     vm->val = STk_div2(vm->val, MAKE_INT(fetch_next())); NEXT1;}


CASE(IN_SINT_FXADD2) { REG_CALL_PRIM(fxplus);
                     vm->val = STk_fxplus(vm->val, MAKE_INT(fetch_next())); NEXT1;}
CASE(IN_SINT_FXSUB2) { REG_CALL_PRIM(fxminus);
                     vm->val = STk_fxminus(vm->val, MAKE_INT(fetch_next())); NEXT1;}
CASE(IN_SINT_FXMUL2) { REG_CALL_PRIM(fxtime);
                     vm->val = STk_fxtime(vm->val, MAKE_INT(fetch_next())); NEXT1;}
CASE(IN_SINT_FXDIV2) { REG_CALL_PRIM(fxdiv);
                     vm->val = STk_fxdiv(vm->val, MAKE_INT(fetch_next())); NEXT1;}


CASE(IN_NUMEQ)  { REG_CALL_PRIM(numeq);
                  vm->val = MAKE_BOOLEAN(STk_numeq2(pop(), vm->val));      NEXT1;}
CASE(IN_NUMDIFF){ REG_CALL_PRIM(numeq);
                  vm->val = MAKE_BOOLEAN(!STk_numeq2(pop(), vm->val));     NEXT1;}
CASE(IN_NUMLT)  { REG_CALL_PRIM(numlt);
                  vm->val = MAKE_BOOLEAN(STk_numlt2(pop(), vm->val));      NEXT1;}
CASE(IN_NUMGT)  { REG_CALL_PRIM(numgt);
                  vm->val = MAKE_BOOLEAN(STk_numgt2(pop(), vm->val));      NEXT1;}
CASE(IN_NUMLE)  { REG_CALL_PRIM(numle);
                  vm->val = MAKE_BOOLEAN(STk_numle2(pop(), vm->val));      NEXT1;}
CASE(IN_NUMGE)  { REG_CALL_PRIM(numge);
                  vm->val = MAKE_BOOLEAN(STk_numge2(pop(), vm->val));      NEXT1;}

CASE(IN_FXEQ)  { REG_CALL_PRIM(fxeq);
                 vm->val = MAKE_BOOLEAN(STk_fixnum_cmp(pop(),vm->val)==0); NEXT1;}
CASE(IN_FXDIFF){ REG_CALL_PRIM(fxeq);
                 vm->val = MAKE_BOOLEAN(STk_fixnum_cmp(pop(),vm->val)!=0); NEXT1;}
CASE(IN_FXLT)  { REG_CALL_PRIM(fxlt);
                 vm->val = MAKE_BOOLEAN(STk_fixnum_cmp(pop(),vm->val)<0);  NEXT1;}
CASE(IN_FXGT)  { REG_CALL_PRIM(fxgt);
                 vm->val = MAKE_BOOLEAN(STk_fixnum_cmp(pop(),vm->val)>0);  NEXT1;}
CASE(IN_FXLE)  { REG_CALL_PRIM(fxle);
                 vm->val = MAKE_BOOLEAN(STk_fixnum_cmp(pop(),vm->val)<=0); NEXT1;}
CASE(IN_FXGE)  { REG_CALL_PRIM(fxge);
                 vm->val = MAKE_BOOLEAN(STk_fixnum_cmp(pop(),vm->val)>=0); NEXT1;}


CASE(IN_INCR)   { REG_CALL_PRIM(plus);
                  vm->val = STk_add2(vm->val, MAKE_INT(1)); NEXT1;}
CASE(IN_DECR)   { REG_CALL_PRIM(difference);
                  vm->val = STk_sub2(vm->val, MAKE_INT(1)); NEXT1;}

CASE(IN_CONS)   { vm->val = STk_cons(pop(), vm->val);                      NEXT1;}
CASE(IN_CAR)    { REG_CALL_PRIM(car); vm->val = STk_car(vm->val);          NEXT1;}
CASE(IN_CDR)    { REG_CALL_PRIM(cdr); vm->val = STk_cdr(vm->val);          NEXT1;}
CASE(IN_NULLP)  { vm->val = MAKE_BOOLEAN(vm->val == STk_nil);              NEXT1;}
CASE(IN_LIST)   { vm->val = listify_top(fetch_next(), vm);                 NEXT1;}
CASE(IN_NOT)    { vm->val = SCHEME_NOT(vm->val);                           NEXT1;}

CASE(IN_EQUAL)  { vm->val = STk_equal(pop(), vm->val);                     NEXT1;}
CASE(IN_EQV)    { vm->val = STk_eqv(pop(), vm->val);                       NEXT1;}
CASE(IN_EQ)     { vm->val = MAKE_BOOLEAN(pop() == vm->val);                NEXT1;}

CASE(IN_NOT_EQUAL) { vm->val = SCHEME_NOT(STk_equal(pop(), vm->val));      NEXT1; }
CASE(IN_NOT_EQV)   { vm->val = SCHEME_NOT(STk_eqv(pop(), vm->val));        NEXT1; }
CASE(IN_NOT_EQ)    { vm->val = MAKE_BOOLEAN(pop() != vm->val);             NEXT1; }

CASE(IN_VREF) {
  REG_CALL_PRIM(vector_ref);
  vm->val = STk_vector_ref(pop(), vm->val);
  NEXT1;
}
CASE(IN_SREF) {
  REG_CALL_PRIM(string_ref);
  vm->val = STk_string_ref(pop(), vm->val);
  NEXT1;
}
CASE(IN_VSET)   {
  SCM index = pop();
  REG_CALL_PRIM(vector_set);
  STk_vector_set(pop(), index, vm->val);
  NEXT0;
}
CASE(IN_SSET)   {
  SCM index = pop();
  REG_CALL_PRIM(string_set);
  STk_string_set(pop(), index, vm->val);
  NEXT0;
}

CASE(IN_APPLY)   {
  STk_panic("INSTRUCTION IN-APPLY!!!!!!!!!!!!!!!!!!!!!!!");
  NEXT;
}

/* ++++++++++++++++++++++++++++++++++++++++++++++++++++++++++++++++++++++ */
FUNCALL:  /* (int nargs, int tailp) */
{
  switch (STYPE(vm->val)) {

    case tc_instance: {
      if (PUREGENERICP(vm->val)) {
        SCM *argv = vm->sp+nargs-1;
        SCM methods, nm;

        /* methods is the list of applicable methods. Apply the first
         * one with the tail of the list as first parameter
         * (next-method). If methods is STk_nil, that's because the
         * no-applicable-method triggered didn't yield an error.
         */
        methods = STk_compute_applicable_methods(vm->val, nargs, argv, FALSE);
        if (NULLP(methods)) { vm->val = STk_void; return; }

        /* Place the procedure of the first method in the VAL register and
         * store the next method in the ``next-method'' variable.
         */
        nm       = STk_make_next_method(vm->val, nargs, argv, methods);
        vm->val  = INST_SLOT(CAR(methods), S_procedure);
        SET_NEXT_METHOD(vm->val, nm);
        /* FALLTHROUGH */
      } else {
        SCM gf, args;

        /* Use the MOP and do the call (apply-generic gf args) */
        args = listify_top(nargs, vm);
        push(vm->val);
        push(args);
        vm->val = STk_lookup(STk_intern("apply-generic"), vm->current_module,
                             &gf, FALSE);
        nargs = 2;
        goto FUNCALL;
      }
    }
    /* FALLTHROUGH */

    case tc_closure: {
      nargs = adjust_arity(vm->val, nargs, vm);

      if (tailp) {
        /* Tail call: Reuse the old frame for this call.*/
        SCM *old_fp = (SCM *) ACT_SAVE_FP(vm->fp);

        /* Move the arguments of the function to the old_fp */
        if (nargs) memmove(old_fp-nargs, vm->sp, nargs*sizeof(SCM));
        vm->fp = old_fp;

        /* Push a new environment on the stack */
        vm->sp = vm->fp - nargs -
                 ((sizeof(struct frame_obj) - sizeof(SCM)) / sizeof(SCM));
        PUSH_ENV(nargs, vm->val, CLOSURE_ENV(vm->val));
      } else {
        /* Push a new environment on the stack */
        vm->sp -= (sizeof(struct frame_obj) - sizeof(SCM)) / sizeof(SCM);
        PUSH_ENV(nargs, vm->val, CLOSURE_ENV(vm->val));

        /* Finish initialisation of current activation record */
        ACT_SAVE_ENV(vm->fp)  = vm->env;
        ACT_SAVE_PC(vm->fp)   = vm->pc;
        ACT_SAVE_CST(vm->fp)  = vm->constants;
      }

      ACT_SAVE_PROC(vm->fp) = vm->val;

      /* Do the call */
      CALL_CLOSURE(vm->val);
      goto end_funcall;
    }

    case tc_next_method: {
      SCM methods, nm, *argv, proc;
      int i;

      methods = NXT_MTHD_METHODS(vm->val);

      if (nargs == 0) {
        /* no argument given, place the ones of the original call on top of stack */
        nargs = NXT_MTHD_ARGC(vm->val);
        argv  = NXT_MTHD_ARGV(vm->val);

        for (i = 0; i < nargs; i++)
          push(argv[i]);
      }

      argv  = vm->sp+nargs-1;

      if (NULLP(methods)) {
        /* Do the call (no-next-method gf method args) */
        argv = listify_top(nargs, vm);
        push(NXT_MTHD_GF(vm->val));
        push(NXT_MTHD_METHOD(vm->val));
        push(argv);
        nargs = 3;
        vm->val   = STk_lookup(STk_intern("no-next-method"), vm->current_module,
                               &proc, FALSE);
      } else {
        /* Call the next method after creating a new next-method */
        nm      = STk_make_next_method(vm->val, nargs, argv, methods);
        vm->val = INST_SLOT(CAR(methods), S_procedure);
        SET_NEXT_METHOD(vm->val, nm);
      }
      goto FUNCALL;
    }

    case tc_apply: {
      SCM l, func, *tmp, *argv;
      int len;

      if (nargs == 0) STk_error("no function given to apply");

      nargs -= 1;
      argv   = vm->sp + nargs;
      func   = *argv;

      if (nargs > 0) {
        /* look at last argument */
        l   = *vm->sp;
        len = STk_int_length(l);

        if (len < 0)
          STk_error("last argument of apply is not a list: ~S", l);
        else {
          /* move all the arguments, except the last one, one cell lower in the
           * stack (i.e. overwrite the function to call) */
          for (tmp = argv-1; tmp > vm->sp; tmp--)
            *(tmp+1) = *tmp;

          vm->sp = tmp + 2;
          if (len != 0) {
            /* Unfold the last argument in place */
            while (!NULLP(l)) {
              push(CAR(l));
              l = CDR(l);
            }
          }
          nargs += len-1;
        }
      }

      /* Now we can call "func" with "nargs" arguments */
      vm->val = func;
      goto FUNCALL;
    }

    case tc_subr0:
      if (nargs == 0) { CALL_PRIM0(vm->val, ());                          break;}
      goto error_invoke;
    case tc_subr1:
      if (nargs == 1) { CALL_PRIM1(vm->val, (vm->sp[0]));                 break;}
      goto error_invoke;
    case tc_subr2:
      if (nargs == 2) { CALL_PRIM2(vm->val, (vm->sp[1], vm->sp[0]));      break;}
      goto error_invoke;
    case tc_subr3:
      if (nargs == 3) { CALL_PRIM3(vm->val, (vm->sp[2], vm->sp[1],
                                             vm->sp[0]));                 break;}
      goto error_invoke;
    case tc_subr4:
      if (nargs==4) { CALL_PRIM4(vm->val, (vm->sp[3], vm->sp[2],
                                           vm->sp[1], vm->sp[0]));        break;}
      goto error_invoke;
    case tc_subr5:
      if (nargs==5) { CALL_PRIM5(vm->val, (vm->sp[4], vm->sp[3],
                                           vm->sp[2], vm->sp[1],
                                           vm->sp[0]));                   break;}
      goto error_invoke;

    case tc_subr01:
      if (nargs == 0) { CALL_PRIM1(vm->val, ((SCM) NULL));                break;}
      if (nargs == 1) { CALL_PRIM1(vm->val, (vm->sp[0]));                 break;}
      goto error_invoke;
    case tc_subr12:
      if (nargs == 1) { CALL_PRIM2(vm->val, (vm->sp[0], (SCM) NULL));     break;}
      if (nargs == 2) { CALL_PRIM2(vm->val, (vm->sp[1], vm->sp[0]));      break;}
      goto error_invoke;
    case tc_subr23:
      if (nargs == 2) { CALL_PRIM3(vm->val, (vm->sp[1], vm->sp[0],
                                             (SCM)NULL));                 break;}
      if (nargs == 3) { CALL_PRIM3(vm->val, (vm->sp[2], vm->sp[1],
                                             vm->sp[0]));                 break;}
       goto error_invoke;
    case tc_subr34:
      if (nargs == 3) { CALL_PRIM4(vm->val, (vm->sp[2], vm->sp[1],
                                             vm->sp[0], (SCM) NULL));     break;}
      if (nargs == 4) { CALL_PRIM4(vm->val, (vm->sp[3], vm->sp[2],
                                             vm->sp[1], vm->sp[0]));      break;}
      goto error_invoke;
    case tc_vsubr: CALL_PRIMV(vm->val, (nargs, vm->sp+nargs-1));          break;

    case tc_parameter:
      if (nargs == 0) {vm->val = STk_get_parameter(vm->val);            break;}
      if (nargs == 1) {vm->val = STk_set_parameter(vm->val, vm->sp[0]); break;}
      goto error_invoke;

#ifdef HAVE_FFI
    case tc_ext_func:
      ACT_SAVE_PROC(vm->fp) = vm->val;
      vm->val = STk_call_ext_function(vm->val, nargs, vm->sp+nargs-1);  break;
#endif

    default:
      STk_error("bad function ~S. Cannot be applied", vm->val);
    error_invoke:
      ACT_SAVE_PROC(vm->fp) = vm->val;
      /* We are here when we had a primitive call with a bad number of parameters */
      STk_error("incorrect number of parameters (%d) in call to ~S", nargs, vm->val);

  }
  /* We are here when we have called a primitive */
  RETURN_FROM_PRIMITIVE();
end_funcall:
  NEXT;
}
/* ++++++++++++++++++++++++++++++++++++++++++++++++++++++++++++++++++++++ */
#ifndef USE_COMPUTED_GOTO
      default:
        STk_panic("INSTRUCTION %d NOT IMPLEMENTED\n", byteop);
    }
  }
#endif
  STk_panic("abnormal exit from the VM");
}

void STk_raise_exception(SCM cond)
{
  SCM proc, *save_vm_state;
  vm_thread_t *vm = STk_get_current_vm();

  save_vm_state = (vm->handlers) + EXCEPTION_HANDLER_SIZE;

  if (vm->handlers == NULL) {
    STk_print(cond, STk_stderr, DSP_MODE);
    STk_fprintf(STk_stderr, ": ");
    STk_print(STk_int_struct_ref(cond, STk_intern("message")),
              STk_stderr,
              DSP_MODE);
    STk_fprintf(STk_stderr, "\n**** FATAL ERROR: no handler present!\nABORT\n");
    exit(1);
  }

  /*
   * Grab the handler info
   */
  proc   = (SCM)         HANDLER_PROC(vm->handlers);
  vm->pc = (STk_instr *) HANDLER_END(vm->handlers);

  UNSAVE_HANDLER_STATE();

  RESTORE_VM_STATE(save_vm_state);

  /* Execute the procedure handler on behalf of the old handler (since the
   * procedure can be itself erroneous).
   */
  vm->val = STk_C_apply(proc, 1, cond);

  /*
   * Return to the good "run_vm" incarnation
   */
  MY_LONGJMP(*(vm->top_jmp_buf), 1);
}

/*
<doc EXT current-exception-handler
 * (current-exception-handler)
 *
 * Returns the current exception handler. This procedure is defined in
 * ,(link-srfi 18).
doc>
*/
DEFINE_PRIMITIVE("current-exception-handler", current_handler, subr0, (void))
{
  vm_thread_t *vm = STk_get_current_vm();

  if (vm->handlers == NULL)
    return STk_false;
  else
    return (SCM) HANDLER_PROC(vm->handlers);
}

/*
DEFINE_PRIMITIVE("%pop-exception-handler", pop_handler, subr0, (void))
{
  vm_thread_t *vm = STk_get_current_vm();

  UNSAVE_HANDLER_STATE();
  RESTORE_VM_STATE(vm->sp);
  return STk_void;
}

*/

/*===========================================================================*\
 *
 *                         C O N T I N U A T I O N S
 *
\*===========================================================================*/

#ifndef __clang__
  #pragma GCC diagnostic push
  #pragma GCC diagnostic ignored "-Wdangling-pointer"
#endif

void STk_get_stack_pointer(void **addr)
{
  char c;
  *addr = (void *) &c;
}

DEFINE_PRIMITIVE("%make-continuation", make_continuation, subr0, (void))
{
  SCM z;
  struct continuation_obj *k;
  vm_thread_t *vm = STk_get_current_vm();
  unsigned int csize, ssize;
  void *cstart, *sstart, *cend, *send;
  void *addr, *start_stack;

  /* Determine the size of the C stack and the start address */
  STk_get_stack_pointer(&addr);
  start_stack = vm->start_stack;

  if ((unsigned long) addr < (unsigned long) start_stack) {
    csize  = (unsigned long) start_stack - (unsigned long) addr;
    cstart = addr;
    cend   = start_stack;
  } else {
    csize  = (unsigned long) addr - (unsigned long) start_stack;
    cstart = start_stack;
    cend   = addr;
  }

  /* Determine the size of the Scheme stack */
  sstart = vm->sp;
  send   = vm->stack + vm->stack_len;
  ssize  = (unsigned long) send - (unsigned long) sstart;

  /* Allocate a continuation object */
  NEWCELL_WITH_LEN(z, continuation, sizeof(struct continuation_obj) + ssize + csize);
  k = (struct continuation_obj *) z;

  k->csize      = csize;
  k->cstart     = cstart;
  k->cend       = cend;

  k->ssize      = ssize;
  k->sstart     = sstart;
  k->send       = send;

  patch_environment(vm);

  k->pc          = vm->pc;
  k->fp          = vm->fp;
  k->sp          = vm->sp;
  k->env         = vm->env = clone_env(vm->env, vm);
  k->constants   = vm->constants;
  k->handlers    = vm->handlers;
  k->jb          = vm->top_jmp_buf;

  /* Save the Scheme stack */
  k->sstack = STk_must_malloc(ssize);
  memcpy(k->sstack, k->sp, ssize);

  /* Save the C stack */
  k->cstack = STk_must_malloc(csize);
  memcpy(k->cstack, cstart, csize);

  k->fresh = 1;

  if (MY_SETJMP(k->state) == 0) {
    /* This is the initial call to %make_continuation */
    return z;
  } else {
    /* We come back and restore the continuation */
    /* Since we are not sure of the way locals are allocated by the compiler
     * we cannot be sure that the vm has kept its value. So we get the current
     * vm data again. */
    return STk_get_current_vm()->val;
  }
}

#define CALL_CC_SPACE   1024    /* Add some space for restoration bookkeeping */

#pragma GCC diagnostic push
#pragma GCC diagnostic ignored "-Wunused-variable"
#pragma GCC diagnostic ignored "-Winfinite-recursion"

static void restore_cont_jump(struct continuation_obj *k, void *addr){
  char unused_buf[1024];  /* needed here to arbitrarily use some stack space */
  vm_thread_t *vm = STk_get_current_vm();
  int cur_stack_size;

  cur_stack_size = vm->start_stack - addr;

  if (cur_stack_size < 0) cur_stack_size = -cur_stack_size;
  if (cur_stack_size <= (k->csize + CALL_CC_SPACE)) {
    /* Not enough space, recurse */
    STk_get_stack_pointer(&addr);
    restore_cont_jump(k, &addr);
  } else {
    memcpy(k->cstart, k->cstack, k->csize);

    /* Return */
    MY_LONGJMP(k->state, 1);
  }
}
#pragma GCC diagnostic pop


DEFINE_PRIMITIVE("%restore-continuation", restore_cont, subr2, (SCM cont, SCM value))
{
  struct continuation_obj *k;
  void *addr;
  vm_thread_t *vm = STk_get_current_vm();

  if (!CONTP(cont)) STk_error("bad continuation ~S", cont);

  k = (struct continuation_obj *) cont;

  vm->val               = value;

  vm->pc                = k->pc;
  vm->fp                = k->fp;
  vm->sp                = k->sp;
  vm->env               = k->env;
  vm->constants         = k->constants;
  vm->handlers          = k->handlers;
  vm->top_jmp_buf       = k->jb;

  k->fresh = 0;
  /* Restore the Scheme stack */
  memcpy(k->sp, k->sstack, k->ssize);

  /* Restore the C stack */
  STk_get_stack_pointer(&addr);
  restore_cont_jump(k, addr);

  /* never reached */
  return STk_void;
}

#ifndef __clang__
#  pragma GCC diagnostic pop
#endif

DEFINE_PRIMITIVE("%continuation?", continuationp, subr1, (SCM obj))
{
  return MAKE_BOOLEAN(CONTP(obj));
}

DEFINE_PRIMITIVE("%fresh-continuation?", fresh_continuationp, subr1, (SCM obj))
{
  return MAKE_BOOLEAN(CONTP(obj) && (((struct continuation_obj *) obj)->fresh));
}


static void print_continuation(SCM cont, SCM port, int _UNUSED(mode))
{
  STk_fprintf(port, "#[continuation (C=%d S=%d) %x]",
              ((struct continuation_obj *)cont)->csize,
              ((struct continuation_obj *)cont)->ssize,
              (unsigned long) cont);
}

static struct extended_type_descr xtype_continuation = {
  .name  = "continuation",
  .print = print_continuation
};


/*===========================================================================*\
 *
 *                         Bytecode file dump/load stuff
 *
\*===========================================================================*/

static int system_has_booted = 0;



/* This function is used to dump the code in a file */
DEFINE_PRIMITIVE("%dump-code", dump_code, subr2, (SCM f, SCM v))
{
  int size, i;
  SCM *tmp;
  STk_instr instr;

  if (!FPORTP(f))  STk_error("bad file port ~S", f);
  if (!VECTORP(v)) STk_error("bad code vector ~S", v);

  size = VECTOR_SIZE(v); tmp = VECTOR_DATA(v);

  /* Print size as a Scheme value */
  STk_print(MAKE_INT(size), f, DSP_MODE);
  STk_putc('\n', f);

  /* Print the content of the vector as bytes */
  for (i = 0; i < size; i++) {
    if (!INTP(*tmp))
      STk_error("bad value (~S) at index %d in code vector ~S", *tmp, i, v);

    instr = (STk_instr) INT_VAL(*tmp++);
    STk_putc(FIRST_BYTE(instr), f);
    STk_putc(SECOND_BYTE(instr), f);

  }
  STk_putc('\n', f);
  return STk_void;
}


static Inline STk_instr* read_code(SCM f, unsigned int len) /* read a code phrase */
{
  STk_instr *res, *tmp;
  unsigned int i;
  int c1, c2;

  tmp = res = STk_must_malloc_atomic(len * sizeof(STk_instr));

  /* skip the separator */
  STk_getc(f);

  /* Read 'len' instruction (coded on 2 bytes) */
  for (i = 0; i < len; i++) {
    c1 = STk_getc(f);
    c2 = STk_getc(f);
    if (c2 == EOF) /* not useful to test c1 */
      STk_error("truncated bytecode file ~S", f);

    *tmp++ = (STk_instr) (c1 << 8 | c2);
  }

  return res;
}

SCM STk_load_bcode_file(SCM f)
{
  SCM consts, code_size, *save_constants, save_env;
  STk_instr *save_pc;
  int size;
  vm_thread_t *vm = STk_get_current_vm();

  /* Save machine state */
  save_pc = vm->pc; save_constants = vm->constants; save_env = vm->env;

  /* Signature has been skipped during file type analysis (but not information) */
  STk_read(f, TRUE); /* skip info */

  for ( ; ; ) {
    consts = STk_read_constant(f, TRUE);                   /* Read the constants */
    if (consts == STk_eof) break;

    code_size = STk_read(f, PORT_CASE_SENSITIVEP(f));      /* Read the code size */
    size      = STk_integer_value(code_size);
    if (size < 0) {
      if (system_has_booted)
        STk_error("Bad bytecode file ~S", f);
      else
        return STk_false;
    }

    vm->pc        = read_code(f, size);                      /* Read the code */
    vm->constants = VECTOR_DATA(consts);
    vm->env       = vm->current_module;
    run_vm(vm);
  }

  /* restore machine state */
  vm->pc = save_pc; vm->constants = save_constants, vm->env = save_env;
  return STk_true;
}


int STk_load_boot(char *filename)
{
  SCM f, tmp;

  f = STk_open_file(filename, "rb");
  if (f == STk_false) return -1;

  /* Verify that the file is a bytecode file */
  tmp = STk_read(f, TRUE);
  if (tmp != STk_intern("STklos")) return -2;

  tmp = STk_load_bcode_file(f);
  if (tmp == STk_false) return -3;

  /* The system has booted on the given file */
  system_has_booted = 1;
  return 0;
}

int STk_boot_from_C(void)
{
  SCM port, consts;
  vm_thread_t *vm = STk_get_current_vm();

  /* Get the constants */
  port = STk_open_C_string(STk_boot_consts);
  consts = STk_read(port, TRUE);

  /* Run the VM */
  vm->pc        = STk_boot_code;
  vm->constants = VECTOR_DATA(consts);
  vm->env       = vm->current_module;
  run_vm(vm);

  system_has_booted = 1;
  return 0;
}


SCM STk_execute_C_bytecode(SCM all_consts, STk_instr *instr)
{
  SCM consts, *save_constants, save_env;
  STk_instr *save_pc;
  vm_thread_t *vm = STk_get_current_vm();

  consts = STk_read(STk_open_C_string(all_consts), TRUE);
  /* Save machine state */
  save_pc = vm->pc; save_constants = vm->constants; save_env = vm->env;

  /* Go */
  vm->pc = instr;
  vm->constants = VECTOR_DATA(consts);
  vm->env       = vm->current_module;
  run_vm(vm);

  /* restore machine state */
  vm->pc = save_pc; vm->constants = save_constants, vm->env = save_env;
  return STk_void;
}


int STk_init_vm()
{
  DEFINE_XTYPE(continuation, &xtype_continuation);

  /* Initialize the table of checked references */
  checked_globals = STk_must_malloc(checked_globals_len * sizeof(SCM));

  /* Add the apply primitive */
  ADD_PRIMITIVE(scheme_apply);
  ADD_PRIMITIVE(execute);
  ADD_PRIMITIVE(dump_code);
  ADD_PRIMITIVE(vm_bt);

  ADD_PRIMITIVE(values);
  ADD_PRIMITIVE(call_for_values);

  ADD_PRIMITIVE(current_handler);
  /* ADD_PRIMITIVE(pop_handler); */

  ADD_PRIMITIVE(make_continuation);
  ADD_PRIMITIVE(restore_cont);
  ADD_PRIMITIVE(continuationp);
  ADD_PRIMITIVE(fresh_continuationp);

#ifdef STK_DEBUG
  ADD_PRIMITIVE(set_vm_debug);
#endif
  return TRUE;
}<|MERGE_RESOLUTION|>--- conflicted
+++ resolved
@@ -21,11 +21,7 @@
  *
  *           Author: Erick Gallesio [eg@unice.fr]
  *    Creation date:  1-Mar-2000 19:51 (eg)
-<<<<<<< HEAD
- * Last file update: 13-Mar-2023 19:46 (eg)
-=======
  * Last file update: 16-Mar-2023 02:06 (ryandesign)
->>>>>>> 0221f530
  */
 
 // INLINER values
@@ -474,7 +470,7 @@
   }
 
   /* Not present yet */
-  if (checked_globals_used >= checked_globals_len) { /* resize the checked array */
+  if (checked_globals_used >= checked_globals_len) { /* resize the checked  array */
     checked_globals_len += checked_globals_len / 2;
     checked_globals      = STk_must_realloc(checked_globals,
                                             checked_globals_len * sizeof(SCM*));
@@ -1864,7 +1860,7 @@
     case tc_subr2:
       if (nargs == 2) { CALL_PRIM2(vm->val, (vm->sp[1], vm->sp[0]));      break;}
       goto error_invoke;
-    case tc_subr3:
+  case tc_subr3:
       if (nargs == 3) { CALL_PRIM3(vm->val, (vm->sp[2], vm->sp[1],
                                              vm->sp[0]));                 break;}
       goto error_invoke;
@@ -2259,7 +2255,7 @@
   STk_read(f, TRUE); /* skip info */
 
   for ( ; ; ) {
-    consts = STk_read_constant(f, TRUE);                   /* Read the constants */
+    consts = STk_read_constant(f, TRUE);                   /* Read  the constants */
     if (consts == STk_eof) break;
 
     code_size = STk_read(f, PORT_CASE_SENSITIVEP(f));      /* Read the code size */
