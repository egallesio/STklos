/*                                      -*- coding: utf-8 -*-
 *
 * b o o l e a n . c                    -- Booleans and Equivalence predicates
 *
 * Copyright © 1993-2021 Erick Gallesio - I3S-CNRS/ESSI <eg@unice.fr>
 *
 *
 * This program is free software; you can redistribute it and/or modify
 * it under the terms of the GNU General Public License as published by
 * the Free Software Foundation; either version 2 of the License, or
 * (at your option) any later version.
 *
 * This program is distributed in the hope that it will be useful,
 * but WITHOUT ANY WARRANTY; without even the implied warranty of
 * MERCHANTABILITY or FITNESS FOR A PARTICULAR PURPOSE.  See the
 * GNU General Public License for more details.
 *
 * You should have received a copy of the GNU General Public License
 * along with this program; if not, write to the Free Software
 * Foundation, Inc., 59 Temple Place - Suite 330, Boston, MA 02111-1307,
 * USA.
 *
 *           Author: Erick Gallesio [eg@kaolin.unice.fr]
 *    Creation date: 23-Oct-1993 21:37
 * Last file update: 11-Apr-2021 17:19 (eg)
 */
#include <sys/resource.h>
#include "stklos.h"
#include "object.h"
#include "struct.h"


/* Define the maximum calls for equal-count (a version of equal bounded in
  recursive calls). The value depends of the way the program is compiled:
  if optimizations are used, the program grows stack faster
*/

#define DEFAULT_MAX_EQUAL_CALLS  50000 /* max recursive calls  */
#define STK_DIVISOR_OPTIM          100 /* divisisor if compiled with -O option */
#define STK_DIVISOR_NOT_OPTIM      200 /* divisisor if compiled without -O option */

#ifdef __OPTIMIZE__
   static int optimized = 1;
#else
   static int optimized = 0;
#endif

static int max_equal_calls = DEFAULT_MAX_EQUAL_CALLS;

static void limit_max_equal_calls(void) {
  struct rlimit rl;

  if (getrlimit(RLIMIT_STACK, &rl) == 0) {
    /* Determine a value for the maximum calls for equal-count depending of stack size*/
    max_equal_calls = rl.rlim_cur / (optimized? STK_DIVISOR_OPTIM: STK_DIVISOR_NOT_OPTIM);
  }
}


DEFINE_PRIMITIVE("not", not, subr1, (SCM x))
/*
<doc not
 * (not obj)
 *
 * Not returns |#t| if |obj| is false, and returns |#f| otherwise.
 *
 * @lisp
 *   (not #t)         =>  #f
 *   (not 3)          =>  #f
 *   (not (list 3))   =>  #f
 *   (not #f)         =>  #t
 *   (not '())        =>  #f
 *   (not (list))     =>  #f
 *   (not 'nil)       =>  #f
 * @end lisp
doc>
 */
{
  return MAKE_BOOLEAN(x==STk_false);
}

DEFINE_PRIMITIVE("boolean?", booleanp, subr1, (SCM x))
/*
<doc  boolean?
 * (boolean? obj)
 *
 * |Boolean?| returns |#t| if |obj| is either |#t| or |#f| and returns
 * |#f| otherwise.
 * @lisp
 *   (boolean? #f)         =>  #t
 *   (boolean? 0)          =>  #f
 *   (boolean? '())        =>  #f
 * @end lisp
doc>
 */
{
  return MAKE_BOOLEAN(BOOLEANP(x));
}



/*
<doc  eqv?
 * (eqv? obj1 obj2)
 *
 * The |eqv?| procedure defines a useful equivalence relation on objects.
 * Briefly, it returns |#t| if |obj1| and |obj2| should normally be regarded
 * as the same object. This relation is left slightly open to interpretation,
 * but the following partial specification of |eqv?| holds for all
 * implementations of Scheme.
 *
 * The |eqv?| procedure returns |#t| if:
 * ,(itemize
 * (item [
 * |obj1| and |obj2| are both |#t| or both |#f|.
 * ])
 *
 * (item [
 * |obj1| and |obj2| are both symbols and
 * @lisp
 * (string=? (symbol->string obj1)
 *           (symbol->string obj2))
 *                      =>  #t
 * @end lisp
 *
 * ,(bold "Note:") This assumes that neither |obj1| nor |obj2| is an
 * "uninterned symbol".
 * ])
 *
 * (item [
 * |obj1| and |obj2| are both keywords and
 * @lisp
 * (string=? (keyword->string obj1)
 *           (keyword->string obj2))
 *                      =>  #t
 * @end lisp
 * ])
 *
 * (item [
 * |obj1| and |obj2| are both numbers, are numerically equal
 * (see ,(ref :mark "=")), and are either both exact or both inexact.
 * ])
 *
 * (item [
 * |obj1| and |obj2| are both characters and are the same character
 * according to the |char=?| procedure (see ,(ref :mark "char=?")).
 * ])
 *
 * (item [
 * both |obj1| and |obj2| are the empty list.
 * ])
 *
 * (item [
 * |obj1| and |obj2| are pairs, vectors, or strings that denote
 * the same locations in the store.
 * ])
 *
 * (item [
 * |obj1| and |obj2| are procedures whose location tags are equal.
 * ])
 * )
 *
 * ,(bold "Note:") STklos extends R5RS |eqv?| to take into account
 * the keyword type.
 * ,(linebreak)
 * Here are some examples:
 * @lisp
 * (eqv? 'a 'a)                     =>  #t
 * (eqv? 'a 'b)                     =>  #f
 * (eqv? 2 2)                       =>  #t
 * (eqv? :foo :foo)                 =>  #t
 * (eqv? :foo :bar)                 =>  #f
 * (eqv? '() '())                   =>  #t
 * (eqv? 100000000 100000000)       =>  #t
 * (eqv? (cons 1 2) (cons 1 2))     =>  #f
 * (eqv? (lambda () 1)
 *       (lambda () 2))             =>  #f
 * (eqv? #f 'nil)                   =>  #f
 * (let ((p (lambda (x) x)))
 *   (eqv? p p))                    =>  #t
 * @end lisp
 *
 * The following examples illustrate cases in which the above rules do
 * not fully specify the behavior of |eqv?|. All that can be said about
 * such cases is that the value returned by eqv? must be a boolean.
 * @lisp
 * (eqv? "" "")             =>  unspecified
 * (eqv? '#() '#())         =>  unspecified
 * (eqv? (lambda (x) x)
 *       (lambda (x) x))    =>  unspecified
 * (eqv? (lambda (x) x)
 *       (lambda (y) y))    =>  unspecified
 * @end lisp
 *
 * ,(bold "Note:") In fact, the value returned by STklos depends of
 * the way code is entered and can yield |#t| in some cases and |#f|
 * in others.
 * ,(linebreak)
 * See R5RS for more details on |eqv?|.
doc>
 */
DEFINE_PRIMITIVE("eqv?", eqv, subr2, (SCM x, SCM y))
{
  if (x == y) return STk_true;

  switch (STYPE(x)) {
    case tc_symbol:
        if (SYMBOLP(y) && strcmp(SYMBOL_PNAME(x), SYMBOL_PNAME(y)) == 0)
          return STk_true;
        break;

    case tc_real:
    case tc_bignum:
    case tc_complex:
    case tc_rational:
      if (NUMBERP(y)) {
        if (EXACTP(x) != EXACTP(y))
          return STk_false;
        return MAKE_BOOLEAN(STk_numeq2(x, y));
      }
      break;
    case tc_instance:
      if (STk_oo_initialized) {
        SCM fg, res;

        fg = STk_lookup(STk_intern("object-eqv?"), STk_current_module(),
                        &res, FALSE);
        res = STk_C_apply(fg, 2, x, y);
        return res;
      }
      break;
    case tc_pointer:
      if (CPOINTERP(y) && (CPOINTER_VALUE(x) == CPOINTER_VALUE(y)))
        return STk_true;
      break;

    // The default case could handle those labels. They are just here to
    // avoid the complex test in the default case when we are sure
    // to return #f
    case tc_not_boxed:
    case tc_cons:         case tc_integer:     case tc_keyword:
    case tc_string:       case tc_module:      case tc_closure:
    case tc_subr0:        case tc_subr1:       case tc_subr2:
    case tc_subr3:        case tc_subr4:       case tc_subr5:
    case tc_subr01:       case tc_subr12:      case tc_subr23:
    case tc_vsubr:        case tc_apply:       case tc_vector:
    case tc_uvector:      case tc_hash_table:  case tc_port:
    case tc_frame:        case tc_next_method: case tc_promise:
    case tc_regexp:       case tc_process:     case tc_continuation:
    case tc_values:       case tc_parameter:   case tc_socket:
    case tc_struct_type:  case tc_struct:      case tc_thread:
    case tc_mutex:        case tc_condv:       case tc_box:
    case tc_ext_func:     case tc_callback:
      return STk_false;

    default:
     if ((HAS_EXTENDED_TYPEP(x) && HAS_EXTENDED_TYPEP(y)) &&
         (BOXED_TYPE(x) == BOXED_TYPE(y)))
       return STk_extended_eqv(x, y);
  }
  return STk_false;
}



/*
<doc eq?
 * (eq? obj1 obj2)
 *
 * |Eq?| is similar to |eqv?| except that in some cases it is capable of
 * discerning distinctions finer than those detectable by |eqv?|.
 * ,(linebreak)
 * |Eq?| and |eqv?| are guaranteed to have the same behavior on symbols,
 * keywords, booleans, the empty list, pairs, procedures, and non-empty strings
 * and vectors. |Eq?|'s behavior on numbers and characters is
 * implementation-dependent, but it will always return either true or false,
 * and will return true only when |eqv?| would also return true.
 * |Eq?| may also behave differently from |eqv?| on empty vectors
 * and empty strings.
 * ,(linebreak)
 * ,(bold "Note:") STklos extends R5RS |eq?| to take into account
 * the keyword type.
 * ,(linebreak)
 * ,(bold "Note:") In STklos, comparison of character returns |#t| for identical
 * characters and |#f| otherwise.
 *
 * @lisp
 * (eq? 'a 'a)                     =>  #t
 * (eq? '(a) '(a))                 =>  unspecified
 * (eq? (list 'a) (list 'a))       =>  #f
 * (eq? "a" "a")                   =>  unspecified
 * (eq? "" "")                     =>  unspecified
 * (eq? :foo :foo)                 =>  #t
 * (eq? :foo :bar)                 =>  #f
 * (eq? '() '())                   =>  #t
 * (eq? 2 2)                       =>  unspecified
 * (eq? #\\A #\\A)                   =>  #t (unspecified in R5RS)
 * (eq? car car)                   =>  #t
 * (let ((n (+ 2 3)))
 *   (eq? n n))                    =>  #t (unspecified in R5RS)
 * (let ((x '(a)))
 *   (eq? x x))                    =>  #t
 * (let ((x '#()))
 *   (eq? x x))                    =>  #t
 * (let ((p (lambda (x) x)))
 *   (eq? p p))                    =>  #t
 * (eq? :foo :foo)                 =>  #t
 * (eq? :bar bar:)                 =>  #t
 * (eq? :bar :foo)                 =>  #f
 * @end lisp
 *
doc>
 */
DEFINE_PRIMITIVE("eq?", eq, subr2, (SCM x,SCM y))
{
  return MAKE_BOOLEAN(x == y);
}


/*
<doc  equal?
 * (equal? obj1 obj2)
 *
 * |Equal?| recursively compares the contents of pairs, vectors, and
 * strings, applying |eqv?| on other objects such as numbers and symbols.
 * A rule of thumb is that objects are generally |equal?| if they print the
 * same. |Equal?| always terminates even if its arguments are circular
 * data structures.
 * @lisp
 * (equal? 'a 'a)                  =>  #t
 * (equal? '(a) '(a))              =>  #t
 * (equal? '(a (b) c)
 *         '(a (b) c))             =>  #t
 * (equal? "abc" "abc")            =>  #t
 * (equal? 2 2)                    =>  #t
 * (equal? (make-vector 5 'a)
 *         (make-vector 5 'a))     =>  #t
 * (equal? '\#1=(a b . \#1\#)
 *         '\#2=(a b a b . \#2\#)) =>  #t
 * @end lisp
 *
 * ,(bold "Note:") A rule of thumb is that objects are generally
 * |equal?| if they print the same.
doc>
 */
DEFINE_PRIMITIVE("equal?", equal, subr2, (SCM x, SCM y))
{
 Top:
  if (STk_eqv(x, y) == STk_true) return STk_true;

  switch (STYPE(x)) {
    case tc_cons:
      if (CONSP(y)) {
        if (STk_equal(CAR(x), CAR(y)) == STk_false) return STk_false;
        x = CDR(x); y = CDR(y);
        goto Top;
      }
      break;
    case tc_string:
      if (STRINGP(y)) {
        return STk_streq(x, y);
      }
      break;
    case tc_vector:
      if (VECTORP(y)) {
        long lx, ly, i;
        SCM *vx, *vy;

        lx = VECTOR_SIZE(x); ly = VECTOR_SIZE(y);
        if (lx == ly) {
          vx = VECTOR_DATA(x);
          vy = VECTOR_DATA(y);
          for (i=0; i < lx;  i++) {
            if (STk_equal(vx[i], vy[i]) == STk_false) return STk_false;
          }
          return STk_true;
        }
      }
      break;
    case tc_instance:
      if (STk_oo_initialized) {
        SCM fg, res;

        fg = STk_lookup(STk_intern("object-equal?"),STk_current_module(),
                        &res,FALSE);
        res = STk_C_apply(fg, 2, x, y);
        return res;
      }
      break;
    case tc_struct:
      if (STRUCTP(y) && (STRUCT_TYPE(x) == STRUCT_TYPE(y)))
        return STk_equal(STk_struct2list(x), STk_struct2list(y));
      break;
    case tc_box:
      if (BOXP(y)) {
        long lx, ly, i;
        lx = BOX_ARITY(x); ly = BOX_ARITY(y);
        if (lx == ly) {
          SCM *vx = BOX_VALUES(x);
          SCM *vy = BOX_VALUES(y);
          for (i=0; i < lx;  i++) {
            if (STk_equal(vx[i], vy[i]) == STk_false) return STk_false;
          }
          return STk_true;
        }
      }
      break;
    case tc_uvector:
      if (BOXED_TYPE_EQ(y, tc_uvector))
        return MAKE_BOOLEAN(STk_uvector_equal(x, y));
      break;
<<<<<<< HEAD

    // The default case could handle those labels. They are just here to
    // avoid the complex test in the default case when we are sure
    // to return #f
    case tc_not_boxed:
    case tc_integer:      case tc_real:         case tc_bignum:
    case tc_rational:     case tc_complex:      case tc_symbol:
    case tc_keyword:      case tc_module:       case tc_closure:
    case tc_subr0:        case tc_subr1:        case tc_subr2:
    case tc_subr3:        case tc_subr4:        case tc_subr5:
    case tc_subr01:       case tc_subr12:       case tc_subr23:
    case tc_vsubr:        case tc_apply:       case tc_hash_table:
    case tc_frame:        case tc_next_method:  case tc_promise:
    case tc_regexp:       case tc_process:      case tc_continuation:
    case tc_values:       case tc_parameter:    case tc_socket:
    case tc_struct_type:  case tc_thread:       case tc_mutex:
    case tc_condv:        case tc_ext_func:     case tc_pointer:
    case tc_callback:
      return STk_false;

  default:
      if ((HAS_EXTENDED_TYPEP(x) && HAS_EXTENDED_TYPEP(y)) &&
         (BOXED_TYPE(x) == BOXED_TYPE(y)))
       return STk_extended_equal(x, y);
=======
    case tc_array:
        if (ARRAYP(y)) {
            long lx, ly, i;
            SCM *dx, *dy;

            lx = ARRAY_SIZE(x); ly = ARRAY_SIZE(y);
            if (lx == ly) {
                dx = ARRAY_DATA(x);
                dy = ARRAY_DATA(y);
                for (i=0; i < lx;  i++) {
                    if (STk_equal(dx[i], dy[i]) == STk_false) return STk_false;
                }
                return STk_true;
            }
        }
        break;
#ifdef FIXME
//EG:       default:
//EG:           if (EXTENDEDP(x) && EXTENDEDP(y) && TYPE(x) == TYPE(y))
//EG:             return STk_extended_compare(x, y, TRUE);
#endif
    default: break;
>>>>>>> 4ecde762
  }
  return STk_false;
}

/*
 * The equal-count function is a variant of equal which is bounded in
 * recursion calls. This function returns a boolean (AND a boolean
 * which tells the caller if a cycle was detected)
 */
static SCM equal_count(SCM x, SCM y, int max, int *cycle)
{
 Top:
  if (STk_eqv(x, y) == STk_true) return STk_true;

  if (!max--) { *cycle = 1; return STk_false; }

  switch (STYPE(x)) {
    case tc_cons:
      if (CONSP(y)) {
        if (equal_count(CAR(x), CAR(y), max, cycle) == STk_false) return STk_false;
        x = CDR(x); y = CDR(y);
        goto Top;
      }
      break;
    case tc_string:
      if (STRINGP(y)) {
        return STk_streq(x, y);
      }
      break;
    case tc_vector:
      if (VECTORP(y)) {
        long lx, ly, i;
        SCM *vx, *vy;

        lx = VECTOR_SIZE(x); ly = VECTOR_SIZE(y);
        if (lx == ly) {
          vx = VECTOR_DATA(x);
          vy = VECTOR_DATA(y);
          for (i=0; i < lx;  i++) {
            if (equal_count(vx[i], vy[i], max, cycle) == STk_false) return STk_false;
          }
          return STk_true;
        }
      }
      break;
    case tc_instance:
      if (STk_oo_initialized) {
        SCM fg, res;

        fg = STk_lookup(STk_intern("object-equal?"),STk_current_module(),
                        &res,FALSE);
        res = STk_C_apply(fg, 2, x, y);
        return res;
      }
      break;
    case tc_struct:
      if (STRUCTP(y) && (STRUCT_TYPE(x) == STRUCT_TYPE(y)))
        return equal_count(STk_struct2list(x), STk_struct2list(y), max, cycle);
      break;
    case tc_box:
      if (BOXP(y)) {
        long lx, ly, i;
        lx = BOX_ARITY(x); ly = BOX_ARITY(y);
        if (lx == ly) {
          SCM *vx = BOX_VALUES(x);
          SCM *vy = BOX_VALUES(y);
          for (i=0; i < lx;  i++) {
            if (equal_count(vx[i], vy[i], max, cycle) == STk_false) return STk_false;
          }
          return STk_true;
        }
      }
      break;
    case tc_uvector:
      if (BOXED_TYPE_EQ(y, tc_uvector))
        return MAKE_BOOLEAN(STk_uvector_equal(x, y));
      break;

    // The default case could handle those labels. They are just here to
    // avoid the complex test in the default case when we are sure
    // to return #f
    case tc_not_boxed:
    case tc_integer:      case tc_real:         case tc_bignum:
    case tc_rational:     case tc_complex:      case tc_symbol:
    case tc_keyword:      case tc_module:       case tc_closure:
    case tc_subr0:        case tc_subr1:        case tc_subr2:
    case tc_subr3:        case tc_subr4:        case tc_subr5:
    case tc_subr01:       case tc_subr12:       case tc_subr23:
    case tc_vsubr:        case tc_apply:       case tc_hash_table:
    case tc_frame:        case tc_next_method:  case tc_promise:
    case tc_regexp:       case tc_process:      case tc_continuation:
    case tc_values:       case tc_parameter:    case tc_socket:
    case tc_struct_type:  case tc_thread:       case tc_mutex:
    case tc_condv:        case tc_ext_func:     case tc_pointer:
    case tc_callback:
      return STk_false;

   default:
     // FIXME: The following code uses the above equal? . As a consequenece,
     // we will not be able to detecte cycles in extended types.
     if ((HAS_EXTENDED_TYPEP(x) && HAS_EXTENDED_TYPEP(y)) &&
          (BOXED_TYPE(x) == BOXED_TYPE(y)))
        return STk_extended_equal(x, y);
  }
  return STk_false;
}

/* %equal-try returns a boolean when it doesn't detect a cycle (in a
 * given amount of calls). It returns '() when it suspects a cycle.
 */
DEFINE_PRIMITIVE("%equal-try", equal_try, subr2, (SCM x, SCM y))
{
  int cycle = 0;
  SCM res = equal_count(x, y, max_equal_calls, &cycle);
  return (cycle) ? STk_nil : res;
}


int STk_init_boolean(void)
{
  limit_max_equal_calls();
  ADD_PRIMITIVE(not);
  ADD_PRIMITIVE(booleanp);
  ADD_PRIMITIVE(eq);
  ADD_PRIMITIVE(eqv);
  ADD_PRIMITIVE(equal);
  ADD_PRIMITIVE(equal_try);
  return TRUE;
}<|MERGE_RESOLUTION|>--- conflicted
+++ resolved
@@ -258,6 +258,7 @@
          (BOXED_TYPE(x) == BOXED_TYPE(y)))
        return STk_extended_eqv(x, y);
   }
+  /* What can we do else? */
   return STk_false;
 }
 
@@ -409,7 +410,6 @@
       if (BOXED_TYPE_EQ(y, tc_uvector))
         return MAKE_BOOLEAN(STk_uvector_equal(x, y));
       break;
-<<<<<<< HEAD
 
     // The default case could handle those labels. They are just here to
     // avoid the complex test in the default case when we are sure
@@ -434,30 +434,6 @@
       if ((HAS_EXTENDED_TYPEP(x) && HAS_EXTENDED_TYPEP(y)) &&
          (BOXED_TYPE(x) == BOXED_TYPE(y)))
        return STk_extended_equal(x, y);
-=======
-    case tc_array:
-        if (ARRAYP(y)) {
-            long lx, ly, i;
-            SCM *dx, *dy;
-
-            lx = ARRAY_SIZE(x); ly = ARRAY_SIZE(y);
-            if (lx == ly) {
-                dx = ARRAY_DATA(x);
-                dy = ARRAY_DATA(y);
-                for (i=0; i < lx;  i++) {
-                    if (STk_equal(dx[i], dy[i]) == STk_false) return STk_false;
-                }
-                return STk_true;
-            }
-        }
-        break;
-#ifdef FIXME
-//EG:       default:
-//EG:           if (EXTENDEDP(x) && EXTENDEDP(y) && TYPE(x) == TYPE(y))
-//EG:             return STk_extended_compare(x, y, TRUE);
-#endif
-    default: break;
->>>>>>> 4ecde762
   }
   return STk_false;
 }
