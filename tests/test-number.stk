;;;;
;;;; test-number.stk	-- Test numbers
;;;;
;;;; Copyright © 2005-2023 Erick Gallesio <eg@stklos.net>
;;;;
;;;;
;;;; This program is free software; you can redistribute it and/or modify
;;;; it under the terms of the GNU General Public License as published by
;;;; the Free Software Foundation; either version 2 of the License, or
;;;; (at your option) any later version.
;;;;
;;;; This program is distributed in the hope that it will be useful,
;;;; but WITHOUT ANY WARRANTY; without even the implied warranty of
;;;; MERCHANTABILITY or FITNESS FOR A PARTICULAR PURPOSE.  See the
;;;; GNU General Public License for more details.
;;;;
;;;; You should have received a copy of the GNU General Public License
;;;; along with this program; if not, write to the Free Software
;;;; Foundation, Inc., 59 Temple Place - Suite 330, Boston, MA 02111-1307,
;;;; USA.
;;;;
;;;;           Author: Erick Gallesio [eg@essi.fr]
;;;;    Creation date:  3-May-2005 14:29 (eg)
;;;;

;;;; Most of theses tests were stolen in Gauche Scheme distribution


(test-section "Numbers")


(define (exp2 pow)
  (do ((i 0 (+ i 1))
       (m 1 (+ m m)))
      ((>= i pow) m)))

(define (fermat n)                      ;Fermat's number
  (+ (expt 2 (expt 2 n)) 1))


;;==================================================================
;; Reader/writer
;;

;;------------------------------------------------------------------
(test-subsection "integer addition & reader")

(define (i-tester x)
  (list x (+ x -1 x) (+ x x) (- x) (- (+ x -1 x)) (- 0 x x) (- 0 x x 1)))

(test "around 2^28"
      '(268435456 536870911 536870912
        -268435456 -536870911 -536870912 -536870913)
      (i-tester (exp2 28)))

(test "around 2^31"
      '(2147483648 4294967295 4294967296
        -2147483648 -4294967295 -4294967296 -4294967297)
      (i-tester (exp2 31)))

(test "around 2^60"
      '(1152921504606846976 2305843009213693951 2305843009213693952
        -1152921504606846976 -2305843009213693951 -2305843009213693952
        -2305843009213693953)
      (i-tester (exp2 60)))

(test "around 2^63"
      '(9223372036854775808 18446744073709551615 18446744073709551616
        -9223372036854775808 -18446744073709551615 -18446744073709551616
        -18446744073709551617)
      (i-tester (exp2 63)))

(test "around 2^127"
      '(170141183460469231731687303715884105728
        340282366920938463463374607431768211455
        340282366920938463463374607431768211456
        -170141183460469231731687303715884105728
        -340282366920938463463374607431768211455
        -340282366920938463463374607431768211456
        -340282366920938463463374607431768211457)
      (i-tester (exp2 127)))

;; test for reader's overflow detection code
(test "peculiarity around 2^32"
      (* 477226729 10) 4772267290)

(test "radix" '(43605 342391 718048024785
                123456789 123456789987654321
                1193046 3735928559 3735928559)
              (list #b1010101001010101
              #o1234567
              #o12345677654321
              #d123456789
              #d123456789987654321
              #x123456
              #xdeadbeef
              #xDeadBeef))

(test "exactness.1" #t (exact? #e10))
(test "exactness.2" #t (exact? #e10.0))
(test "exactness.3" #t (exact? #e10e10))
(test "exactness.4" 617/50 (string->number "#e12.34"))
(test "inexactness.1" #f (exact? #i10))
(test "inexactness.2" #f (exact? #i10.0))
(test "inexactness.3" #f (exact? #i12.34))

(test "exactness & radix" '(#t 3735928559 #t 3735928559)
      (list (exact? #e#xdeadbeef)
                       #e#xdeadbeef
                       (exact? #x#edeadbeef)
                       #x#edeadbeef))
(test "inexactness & radix" '(#f 3735928559.0 #f 3735928559.0)
      (list (exact? #i#xdeadbeef)
                       #i#xdeadbeef
                       (exact? #x#ideadbeef)
                       #x#ideadbeef))

(test "invalid exactness/radix spec" #f
      (or (string->number "#e")
                     (string->number "#i")
                     (string->number "#e#i3")
                     (string->number "#i#e5")
                     (string->number "#x#o13")
                     (string->number "#e#b#i00101")))

;;------------------------------------------------------------------
(test-subsection "rational reader")

(define (rational-test v)
  (if (number? v) (list v (exact? v)) v))

(test "rational reader.1" '(1234 #t) (rational-test '1234/1))
(test "rational reader.2" '(-1234 #t) (rational-test '-1234/1))
(test "rational reader.3" '(1234 #t) (rational-test '+1234/1))
;; (test "rational reader.4" '(-1234 #t)| (rational-test '1234/-1)) ??
(test "rational reader.5" '(1234 #t) (rational-test '2468/2))
(test "rational reader.6" '(1/2 #t) (rational-test '1/2))
(test "rational reader.7" '(-1/2 #t) (rational-test '-1/2))
(test "rational reader.8" '(1/2 #t) (rational-test '+1/2))
(test "rational reader.9" '(1/2 #t) (rational-test '751/1502))

(test "rational reader" '(1 #t) (rational-test (string->number "3/03")))
(test/error "rational reader" (string->number "3/0"))
(test/error "rational reader" 3/3/4)
(test/error "rational reader" (rational-test (string->number "1/2.")))
(test/error "rational reader" (rational-test (string->number "1.3/2")))

(test "rational reader w/#e" '(1234 #t)
      (rational-test '#e1234/1))
(test "rational reader w/#e" '(-1234 #t)
      (rational-test '#e-1234/1))
(test "rational reader w/#e" 32/7
      (string->number "#e32/7"))
(test "rational reader w/#e" -32/7
      (string->number "#e-32/7"))

(test "rational reader w/radix" '(15 #t)
      (rational-test '#e#xff/11))
(test "rational reader w/radix" '(56 #t)
      (rational-test '#o770/11))
(test "rational reader w/radix" '(15.0 #f)
      (rational-test '#x#iff/11))


;;------------------------------------------------------------------
(test-subsection "flonum reader")

(define (flonum-test v)
  (if (number? v) (list v (inexact? v)) v))

(test "flonum reader.1" '(3.14 #t)  (flonum-test 3.14))
(test "flonum reader.2" '(0.14 #t)  (flonum-test 0.14))
(test "flonum reader.3" '(0.14 #t)  (flonum-test .14))
(test "flonum reader.4" '(3.0  #t)  (flonum-test 3.))
(test "flonum reader.5" '(-3.14 #t)  (flonum-test -3.14))
(test "flonum reader.6" '(-0.14 #t)  (flonum-test -0.14))
(test "flonum reader.7" '(-0.14 #t)  (flonum-test -.14))
(test "flonum reader.8" '(-3.0  #t)  (flonum-test -3.))
(test "flonum reader.9" '(3.14 #t)  (flonum-test +3.14))
(test "flonum reader.10" '(0.14 #t)  (flonum-test +0.14))
(test "flonum reader.11" '(0.14 #t)  (flonum-test +.14))
(test "flonum reader.12" '(3.0  #t)  (flonum-test +3.))
(test "flonum reader.13" '(0.0  #t)  (flonum-test .0))
(test "flonum reader.14" '(0.0  #t)  (flonum-test 0.))
(test "flonum reader.15" #f (string->number "."))
(test "flonum reader.16" #f (string->number "-."))
(test "flonum reader.17" #f (string->number "+."))

(test "flonum reader (exp).1" '(314.0 #t) (flonum-test 3.14e2))
(test "flonum reader (exp).2" '(314.0 #t) (flonum-test .314e3))
(test "flonum reader (exp).3" '(314.0 #t) (flonum-test 314e0))
(test "flonum reader (exp).4" '(314.0 #t) (flonum-test 314e-0))
(test "flonum reader (exp).5" '(314.0 #t) (flonum-test 3140000e-4))
(test "flonum reader (exp).6" '(-314.0 #t) (flonum-test -3.14e2))
(test "flonum reader (exp).7" '(-314.0 #t) (flonum-test -.314e3))
(test "flonum reader (exp).8" '(-314.0 #t) (flonum-test -314e0))
(test "flonum reader (exp).9" '(-314.0 #t) (flonum-test -314.e-0))
(test "flonum reader (exp).10" '(-314.0 #t) (flonum-test -3140000e-4))
(test "flonum reader (exp).11" '(314.0 #t) (flonum-test +3.14e2))
(test "flonum reader (exp).12" '(314.0 #t) (flonum-test +.314e3))
(test "flonum reader (exp).13" '(314.0 #t) (flonum-test +314.e0))
(test "flonum reader (exp).14" '(314.0 #t) (flonum-test +314e-0))
(test "flonum reader (exp).15" '(314.0 #t) (flonum-test +3140000.000e-4))

(test "flonum reader (exp)" '(314.0 #t) (flonum-test .314E3))
(test "flonum reader (exp)" '(314.0 #t) (flonum-test .314s3))
(test "flonum reader (exp)" '(314.0 #t) (flonum-test .314S3))
(test "flonum reader (exp)" '(314.0 #t) (flonum-test .314l3))
(test "flonum reader (exp)" '(314.0 #t) (flonum-test .314L3))
(test "flonum reader (exp)" '(314.0 #t) (flonum-test .314f3))
(test "flonum reader (exp)" '(314.0 #t) (flonum-test .314F3))
(test "flonum reader (exp)" '(314.0 #t) (flonum-test .314d3))
(test "flonum reader (exp)" '(314.0 #t) (flonum-test .314D3))

(test "padding" '(10.0 #t) (flonum-test '1#))
(test "padding" '(10.0 #t) (flonum-test '1#.))
(test "padding" '(10.0 #t) (flonum-test '1#.#))
(test "padding" '(100.0 #t) (flonum-test '10#.#))
(test "padding" '(100.0 #t) (flonum-test '1##.#))
(test "padding" '(100.0 #t) (flonum-test '100.0#))
(test "padding" '(1.0 #t) (flonum-test '1.#))

;; FIXME:
;; (test "padding" '|1#1| (flonum-test '1#1))
;; (test "padding" '|1##1| (flonum-test '1##1))
;; (test "padding" '|1#.1| (flonum-test '1#.1))
;; (test "padding" '|1.#1| (flonum-test '1.#1))

;;FIXME: (test "padding" '|.#| (flonum-test '.#))
(test "padding" '(0.0 #t) (flonum-test '0.#))
(test "padding" '(0.0 #t) (flonum-test '.0#))
(test "padding" '(0.0 #t) (flonum-test '0#))
(test "padding" '(0.0 #t) (flonum-test '0#.#))
;;FIXME: (test "padding" '|0#.0| (flonum-test '0#.0))

(test "padding" '(1000.0 #t) (flonum-test '1#e2))
(test "padding" '(1000.0 #t) (flonum-test '1##e1))
(test "padding" '(1000.0 #t) (flonum-test '1#.##e2))
(test "padding" '(0.0 #t) (flonum-test '0.#e2))
(test "padding" '(0.0 #t) (flonum-test '.0#e2))
;;FIXME: (test "padding" '|.##e2| (flonum-test '.##e2))


(test "padding (exactness)" '(100 #f) (flonum-test '#e1##))
(test "padding (exactness)" '(120 #f) (flonum-test '#e12#))
(test "padding (exactness)" '(120 #f) (flonum-test '#e12#.#))
(test "padding (exactness)" '(100.0 #t) (flonum-test '#i1##))
(test "padding (exactness)" '(120.0 #t) (flonum-test '#i12#))
(test "padding (exactness)" '(120.0 #t) (flonum-test '#i12#.#))

(test "flonum from ratio reader" '(0.4 #t)     (flonum-test '#i2/5))
(test "flonum from ratio reader" '(-0.6 #t)    (flonum-test '#i-3/5))
(test "flonum from ratio reader" '(-0.6 #t)    (flonum-test '#i3/-5))
(test "flonum from ratio reader" '(1234.0 #t)  (flonum-test '#i1234/1))
(test "flonum from ratio reader" '(-1234.0 #t) (flonum-test '#i-1234/1))
(test "flonum from ratio reader" '(-0.125 #t)  (flonum-test '#i-4/32))

;;------------------------------------------------------------------
(test-subsection "complex reader")

(define (decompose-complex z)
  (cond ((real? z) z)
        ((complex? z)
         (list (real-part z) (imag-part z)))
        (else z)))

(test "complex reader" '(1 1) (decompose-complex '1+i))
(test "complex reader" '(1 1) (decompose-complex '1+1i))
(test "complex reader" '(1 -1) (decompose-complex '1-i))
(test "complex reader" '(1 -1) (decompose-complex '1-1i))
(test "complex reader" '(1.0 1) (decompose-complex '1.0+1i))
(test "complex reader" '(1.0 1.0) (decompose-complex '1.0+1.0i))
(test "complex reader" '(1e-5 1) (decompose-complex '1e-5+1i))
(test "complex reader" '(1e+5 1) (decompose-complex '1e+5+1i))
(test "complex reader" '(1 1e-5) (decompose-complex '1+1e-5i))
(test "complex reader" '(1 1e+5) (decompose-complex '1+1e+5i))
(test "complex reader" '(0.1 1e+4) (decompose-complex '0.1+0.1e+5i))
(test "complex reader" '(0 1) (decompose-complex '+i))
(test "complex reader" '(0 -1) (decompose-complex '-i))
(test "complex reader" '(0 1) (decompose-complex '+1i))
(test "complex reader" '(0 -1) (decompose-complex '-1i))
(test "complex reader" '(0 1.0) (decompose-complex '+1.i))
(test "complex reader" '(0 -1.0) (decompose-complex '-1.i))
(test "complex reader" '(0 1.0) (decompose-complex '+1.0i))
(test "complex reader" '(0 -1.0) (decompose-complex '-1.0i))
(test "complex reader" 1 (decompose-complex '1+0i))
(test "complex reader" '(1 0.0) (decompose-complex '1+0.0i))
(test "complex reader" '(1 0.0) (decompose-complex '1+.0i))
(test "complex reader" '(1 0.0) (decompose-complex '1+0.i))
(test "complex reader" '(1 0.0) (decompose-complex '1+0.0e-43i))
(test "complex reader" '(100.0 0.0) (decompose-complex '1e2+0.0e-43i))

(test "complex reader" 'i (decompose-complex 'i))
(test "complex reader" #f (decompose-complex (string->number ".i")))
(test "complex reader" #f (decompose-complex (string->number "+.i")))
(test "complex reader" #f (decompose-complex (string->number "-.i")))
(test "complex reader" '33i (decompose-complex '33i))
(test "complex reader" 'i+1 (decompose-complex 'i+1))

(test "complex reader" '(1/2 1/2) (decompose-complex 1/2+1/2i))
(test "complex reader" '(0 1/2) (decompose-complex 0+1/2i))
(test "complex reader" '(0 -1/2) (decompose-complex -1/2i))
(test "complex reader" 1/2 (decompose-complex 1/2-0/2i))
;;FIXME: (test "complex reader" #f (decompose-complex (string->number "1/2-1/0i")))

(test "complex reader (polar)" (make-polar 1.0 1.0) 1.0@1.0)
(test "complex reader (polar)" (make-polar 1.0 -1.0) 1.0@-1.0)
(test "complex reader (polar)" (make-polar 1.0 1.0) 1.0@+1.0)
(test "complex reader (polar)" (make-polar -7.0 -3.0) -7@-3.0)
(test "complex reader (polar)" (make-polar 3.5 -3.0) 7/2@-3.0)
(test "complex reader (polar)" #f (string->number "7/2@-3.14i"))

(test "complex from ratio reader" '(0.4 1.0)    (decompose-complex '#i2/5+1i))
(test "complex from ratio reader" '(1.0 0.4)    (decompose-complex '#i1+2/5i))
(test "complex from ratio reader" '(0.6 2.0)    (decompose-complex '#i3/5+2i))
(test "complex from ratio reader" '(2.0 -2.5)   (decompose-complex '#i2+5/-2i))
(test "complex from ratio reader" '(0.0 0.0)    (decompose-complex '#i0/1+0/1i))
(test "complex from ratio reader" '(-0.5 -0.5)  (decompose-complex '#i-1/2-1/2i))

(test "complex from ratio reader (polar)" (make-polar #i2/5 1.0)       '#i2/5@1)
(test "complex from ratio reader (polar)" (make-polar 1.0 #i2/5)       '#i1@2/5)
(test "complex from ratio reader (polar)" (make-polar #i3/5 #i2)       '#i3/5@2)
(test "complex from ratio reader (polar)" (make-polar #i2 #i5/-2)      '#i2@5/-2)
(test "complex from ratio reader (polar)" (make-polar #i0 #i0)         '#i0/1@0/1)
(test "complex from ratio reader (polar)" (make-polar #i-1/2 #i1/2)    '#i-1/2@1/2)

;; missing "i" at the end of a complex number:
(test/error "complex missing i 1" 2+3)
(test/error "complex missing i 2" 2-3)
(test/error "complex missing i 3" 2_2+3_3)
(test/error "complex missing i 4" 2/3+4/5)
(test/error "complex missing i 5" 2/3-4/5)
(test/error "complex missing i 6" 1+1.0)
(test/error "complex missing i 7" 1-1.0)

;; these do trigger errors, but they also break the tests...
;; (test/error "complex missing i 8" '#x2+2)
;; (test/error "complex missing i 9" '#x2-2)
;; (test/error "complex missing i 10" '#b11+11)
;; (test/error "complex missing i 11" '#b11-11)

;; complexes can be written in hex or binary.
(test "complex hex ++"    '(#xab #x+c2)    (decompose-complex '#xab+c2i))
(test "complex hex +-"    '(#xab #x-c2)    (decompose-complex '#xab-c2i))
(test "complex hex -+"    '(#x-ab #x+c2)   (decompose-complex '#x-ab+c2i))
(test "complex hex --"    '(#x-ab #x-c2)   (decompose-complex '#x-ab-c2i))
(test "complex binary ++" '(#b101 #b111)   (decompose-complex '#b101+111i))
(test "complex binary +-" '(#b101 #b-111)  (decompose-complex '#b101-111i))
(test "complex binary -+" '(#b-101 #b111)  (decompose-complex '#b-101+111i))
(test "complex binary --" '(#b-101 #b-111) (decompose-complex '#b-101-111i))

(test "complex hex polar ++"    (make-polar #xa #xb)       #xa@b)
(test "complex hex polar +-"    (make-polar #x-a #xb)      #x-a@b)
(test "complex hex polar -+"    (make-polar #xa #x-b)      #xa@-b)
(test "complex hex polar --"    (make-polar #x-a #x-b)     #x-a@-b)
(test "complex binary polar ++" (make-polar #b101 #b111)   #b101@111)
(test "complex binary polar +-" (make-polar #b-101 #b111)  #b-101@111)
(test "complex binary polar -+" (make-polar #b101 #b-111)  #b101@-111)
(test "complex binary polar --" (make-polar #b-101 #b-111) #b-101@-111)

(test "complex inf+n"
      #t
      (let ((c +inf.0+1/2i))
        (and (infinite? (real-part c))
             (positive? (real-part c))
             (= 1/2 (imag-part c)))))

(test "complex n-inf"
      #t
      (let ((c 3/4-inf.0i))
        (and (infinite? (imag-part c))
             (negative? (imag-part c))
             (= 3/4 (real-part c)))))

(test "complex +inf+inf"
      #t
      (let ((c +inf.0-inf.0i))
        (and (infinite? (imag-part c))
             (infinite? (real-part c))
             (positive? (real-part c))
             (negative? (imag-part c)))))

(test "complex +inf@n"
      #t
      (let ((c +inf.0@2))
        (and (infinite? (imag-part c))
             (infinite? (real-part c))
             (negative? (real-part c))
             (positive? (imag-part c)))))


;;------------------------------------------------------------------
(test-subsection "integer writer syntax")

(define (i-tester2 x)
  (map number->string (i-tester x)))

(test "around 2^28"
      '("268435456" "536870911" "536870912"
        "-268435456" "-536870911" "-536870912" "-536870913")
      (i-tester2 (exp2 28)))

(test "around 2^31"
      '("2147483648" "4294967295" "4294967296"
        "-2147483648" "-4294967295" "-4294967296" "-4294967297")
      (i-tester2 (exp2 31)))

(test "around 2^60"
      '("1152921504606846976" "2305843009213693951" "2305843009213693952"
        "-1152921504606846976" "-2305843009213693951" "-2305843009213693952"
        "-2305843009213693953")
      (i-tester2 (exp2 60)))

(test "around 2^63"
      '("9223372036854775808" "18446744073709551615" "18446744073709551616"
        "-9223372036854775808" "-18446744073709551615" "-18446744073709551616"
        "-18446744073709551617")
      (i-tester2 (exp2 63)))

(test "around 2^127"
      '("170141183460469231731687303715884105728"
        "340282366920938463463374607431768211455"
        "340282366920938463463374607431768211456"
        "-170141183460469231731687303715884105728"
        "-340282366920938463463374607431768211455"
        "-340282366920938463463374607431768211456"
        "-340282366920938463463374607431768211457")
      (i-tester2 (exp2 127)))

;;------------------------------------------------------------------
(test-subsection "complex writer syntax")

(test "complex printing"
      '("+inf.0+inf.0i" "-nan.0+inf.0i" "+inf.0+inf.0i" "-inf.0-inf.0i"
        "-nan.0-nan.0i" "+nan.0+nan.0i"
        "1+1i" "0+1i"
        "1+0.0i" "1-0.0i"
        "1+1/2i" "2-1/3i")
      (map number->string
           (list (* 1+1i +inf.0) (* 0+1i +inf.0) (* 2+1i +inf.0) (* -inf.0 1+1i)
                 (* -nan.0 +1i) (* +nan.0 -1i)
                 1+1i 0+1i
                 1+0.0i 1-0.0i
                 1+1/2i 2-1/3i)))

;;==================================================================
;; Predicates
;;

(test-subsection "predicates")

(test "integer?" #t (integer? 0))
(test "integer?" #t (integer? 85736847562938475634534245))
(test "integer?" #f (integer? 85736.534245))
(test "integer?" #f (integer? 3.14))
(test "integer?" #f (integer? 3+4i))
(test "integer?" #t (integer? 3+0i))
(test "integer?" #f (integer? #f))

(test "rational?" #t (rational? 0))
(test "rational?" #t (rational? 85736847562938475634534245))
(test "rational?" #t (rational? 85736.534245))
(test "rational?" #t (rational? 3.14))
(test "rational?" #f (rational? 3+4i))
(test "rational?" #t (rational? 3+0i))
(test "rational?" #f (rational? #f))

(test "real?" #t (real? 0))
(test "real?" #t (real? 85736847562938475634534245))
(test "real?" #t (real? 857368.4756293847))
(test "real?" #t (real? 3+0i))
(test "real?" #f (real? 3+4i))
(test "real?" #f (real? +4.3i))
(test "real?" #f (real? '()))

(test "complex?" #t (complex? 0))
(test "complex?" #t (complex? 85736847562938475634534245))
(test "complex?" #t (complex? 857368.4756293847))
(test "complex?" #t (complex? 3+0i))
(test "complex?" #t (complex? 3+4i))
(test "complex?" #t (complex? +4.3i))
(test "complex?" #f (complex? '()))

(test "number?" #t (number? 0))
(test "number?" #t (number? 85736847562938475634534245))
(test "number?" #t (number? 857368.4756293847))
(test "number?" #t (number? 3+0i))
(test "number?" #t (number? 3+4i))
(test "number?" #t (number? +4.3i))
(test "number?" #f (number? '()))

(test "exact?" #t (exact? 1))
(test "exact?" #t (exact? 4304953480349304983049304953804))
(test "exact?" #f (exact? 1.0))
(test "exact?" #f (exact? 4304953480349304983.049304953804))
(test "exact?" #f (exact? 1.0+0i))
(test "exact?" #f (exact? 1.0+5i))
(test "inexact?" #f (inexact? 1))
(test "inexact?" #f (inexact? 4304953480349304983049304953804))
(test "inexact?" #t (inexact? 1.0))
(test "inexact?" #t (inexact? 4304953480349304983.049304953804))
(test "inexact?" #t (inexact? 1.0+0i))
(test "inexact?" #t (inexact? 1.0+5i))

(test "odd?"  #t (odd? 1))
(test "odd?"  #f (odd? 2))
(test "even?" #f (even? 1))
(test "even?" #t (even? 2))
(test "odd?"  #t (odd? 1.0))
(test "odd?"  #f (odd? 2.0))
(test "even?" #f (even? 1.0))
(test "even?" #t (even? 2.0))
(test "odd?" #t (odd? 10000000000000000000000000000000000001))
(test "odd?" #f (odd? 10000000000000000000000000000000000002))
(test "even?" #f (even? 10000000000000000000000000000000000001))
(test "even?" #t (even? 10000000000000000000000000000000000002))

;; test if non-integer numbers classify as neither even nor odd:
(test "odd?" #f (odd? 1/2))
(test "odd?" #f (odd? 1.5))
(test "odd?" #f (odd? 0+1i))
(test "odd?" #f (odd? 0+1.0i))
(test/error "odd?" (odd? "i am a number"))
(test "even?" #f (even? 1/2))
(test "even?" #f (even? 1.5))
(test "even?" #f (even? 0+1i))
(test "even?" #f (even? 0+1.0i))
(test/error "even?" (even? "i am a number"))

(test "zero?" #t (zero? 0))
(test "zero?" #t (zero? 0.0))
(test "zero?" #t (zero? (- 10 10.0)))
(test "zero?" #t (zero? 0+0i))
(test "zero?" #f (zero? 1.0))
(test "zero?" #f (zero? +5i))
(test "positive?" #t (positive? 1))
(test "positive?" #f (positive? -1))
(test "positive?" #t (positive? 3.1416))
(test "positive?" #f (positive? -3.1416))
(test "positive?" #t (positive? 134539485343498539458394))
(test "positive?" #f (positive? -134539485343498539458394))
(test "negative?" #f (negative? 1))
(test "negative?" #t (negative? -1))
(test "negative?" #f (negative? 3.1416))
(test "negative?" #t (negative? -3.1416))
(test "negative?" #f (negative? 134539485343498539458394))
(test "negative?" #t (negative? -134539485343498539458394))

(test "eqv?" #t (eqv? 20 20))
(test "eqv?" #t (eqv? 20.0 20.00000))
(test "eqv?" #t (eqv? 20 (inexact->exact 20.0)))
(test "eqv?" #f (eqv? 20 20.0))

(test "integer-length" 2 (integer-length -3))
(test "integer-length" 1 (integer-length -2))
(test "integer-length" 0 (integer-length -1))
(test "integer-length" 0 (integer-length  0))
(test "integer-length" 1 (integer-length  1))
(test "integer-length" 2 (integer-length  2))
(test "integer-length" 2 (integer-length  3))
(test "integer-length" 3 (integer-length  4))
(test "integer-length" 3 (integer-length  5))
(test "integer-length" 5001 (integer-length (expt 2 5000)))

;;==================================================================
;; Arithmetics
;;

;;------------------------------------------------------------------
(test-subsection "integer addition")

(define x #xffffffff00000000ffffffff00000000)
(define xx (- x))
(define y #x00000002000000000000000200000000)
(define yy (- y))
(define z #x00000000000000010000000000000001)
(test "bignum + bignum" #x100000001000000010000000100000000
      (+ x y))
(test "bignum + -bignum" #xfffffffd00000000fffffffd00000000
      (+ x yy))
(test "bignum - bignum" #xfffffffefffffffffffffffeffffffff
      (- x z))
(test "bignum - bignum" x
      (- (+ x y) y))
(test "-bignum + bignum" #x-fffffffd00000000fffffffd00000000
      (+ xx y))
(test "-bignum + -bignum" #x-100000001000000010000000100000000
      (+ xx yy))
(test "-bignum - bignum" #x-100000001000000010000000100000000
      (- xx y))
(test "-bignum - -bignum" #x-fffffffd00000000fffffffd00000000
      (- xx yy))

;;------------------------------------------------------------------
(test-subsection "small immediate integer constants")

;; pushing small literal integer on the stack may be done
;; by combined instruction PUSHI.  These tests if it works.

(define (foo a b c d e) (list a b c d e))

;; 2^19-1
(test "PUSHI" '(0 524287 524288 -524287 -524288)
              (foo 0 524287 524288 -524287 -524288))
;; 2^51-1
(test "PUSHI" '(0 2251799813685247 2251799813685248
                  -2251799813685247 -2251799813685248 )
              (foo 0 2251799813685247 2251799813685248
             -2251799813685247 -2251799813685248))

;;------------------------------------------------------------------
(test-subsection "small immediate integer additions")

;; small literal integer x (-2^19 <= x < 2^19 on 32bit architecture)
;; in binary addition/subtraction is compiled in special instructuions,
;; NUMADDI and NUMSUBI.

(define x 2)
(test "NUMADDI" 5 (+ 3 x))
(test "NUMADDI" 5 (+ x 3))
(test "NUMADDI" 1 (+ -1 x))
(test "NUMADDI" 1 (+ x -1))
(test "NUMSUBI" 1 (- 3 x))
(test "NUMSUBI" -1 (- x 3))
(test "NUMSUBI" -5 (- -3 x))
(test "NUMSUBI" 5 (- x -3))
(define x 2.0)
(test "NUMADDI" 5.0 (+ 3 x))
(test "NUMADDI" 5.0 (+ x 3))
(test "NUMADDI" 1.0 (+ -1 x))
(test "NUMADDI" 1.0 (+ x -1))
(test "NUMSUBI" 1.0 (- 3 x))
(test "NUMSUBI" -1.0 (- x 3))
(test "NUMSUBI" -5.0 (- -3 x))
(test "NUMSUBI" 5.0 (- x -3))
(define x #x100000000)
(test "NUMADDI" #x100000003 (+ 3 x))
(test "NUMADDI" #x100000003 (+ x 3))
(test "NUMADDI" #xffffffff (+ -1 x))
(test "NUMADDI" #xffffffff (+ x -1))
(test "NUMSUBI" #x-fffffffd (- 3 x))
(test "NUMSUBI" #xfffffffd (- x 3))
(test "NUMSUBI" #x-100000003 (- -3 x))
(test "NUMSUBI" #x100000003 (- x -3))

(test "NUMADDI" 30 (+ 10 (if #t 20 25)))
(test "NUMADDI" 30 (+ (if #t 20 25) 10))
(test "NUMADDI" 35 (+ 10 (if #f 20 25)))
(test "NUMADDI" 35 (+ (if #f 20 25) 10))
(test "NUMADDI" 30 (let ((x #t)) (+ 10 (if x 20 25))))
(test "NUMADDI" 30 (let ((x #t)) (+ (if x 20 25) 10)))
(test "NUMADDI" 35 (let ((x #f)) (+ 10 (if x 20 25))))
(test "NUMADDI" 35 (let ((x #f)) (+ (if x 20 25) 10)))
(test "NUMADDI" 21 (+ 10 (do ((x 0 (+ x 1))) ((> x 10) x))))
(test "NUMADDI" 21 (+ (do ((x 0 (+ x 1))) ((> x 10) x)) 10))
(test "NUMSUBI" -10 (- 10 (if #t 20 25)))
(test "NUMSUBI" 10 (- (if #t 20 25) 10))
(test "NUMSUBI" -15 (- 10 (if #f 20 25)))
(test "NUMSUBI" 15 (- (if #f 20 25) 10))
(test "NUMSUBI" -10 (let ((x #t)) (- 10 (if x 20 25))))
(test "NUMSUBI" 10 (let ((x #t)) (- (if x 20 25) 10)))
(test "NUMSUBI" -15 (let ((x #f)) (- 10 (if x 20 25))))
(test "NUMSUBI" 15 (let ((x #f)) (- (if x 20 25) 10)))
(test "NUMSUBI" -1 (- 10 (do ((x 0 (+ x 1))) ((> x 10) x))))
(test "NUMSUBI" 1 (- (do ((x 0 (+ x 1))) ((> x 10) x)) 10))

;;------------------------------------------------------------------
(test-subsection "promotions in addition")

(define (+-tester x) (list x (exact? x)))

(test "+" '(0 #t) (+-tester (+)))
(test "+" '(1 #t) (+-tester (+ 1)))
(test "+" '(3 #t) (+-tester (+ 1 2)))
(test "+" '(6 #t) (+-tester (+ 1 2 3)))
(test "+" '(1.0 #f) (+-tester (+ 1.0)))
(test "+" '(3.0 #f) (+-tester (+ 1.0 2)))
(test "+" '(3.0 #f) (+-tester (+ 1 2.0)))
(test "+" '(6.0 #f) (+-tester (+ 1 2 3.0)))
(test "+" '(1+i #t) (+-tester (+ 1 +i)))
(test "+" '(3+i #t) (+-tester (+ 1 2 +i)))
(test "+" '(3+i #t) (+-tester (+ +i 1 2)))
(test "+" '(3.0+i #f) (+-tester (+ 1.0 2 +i)))
(test "+" '(3.0+i #f) (+-tester (+ +i 1.0 2)))
(test "+" '(4294967298.0 #f) (+-tester (+ 4294967297 1.0)))
(test "+" '(4294967299.0 #f) (+-tester (+ 4294967297 1 1.0)))
(test "+" '(4294967298.0-i #f) (+-tester (+ 4294967297 1.0 -i)))
(test "+" '(4294967298.0-i #f) (+-tester (+ -i 4294967297 1.0)))
(test "+" '(4294967298.0-i #f) (+-tester (+ 1.0 4294967297 -i)))

;;------------------------------------------------------------------
(test-subsection "integer multiplication")

(define (m-result x) (list x (- x) (- x) x))
(define (m-tester x y)
  (list (* x y) (* (- x) y) (* x (- y)) (* (- x) (- y))))

(test "fix*fix->big[1]" (m-result 727836879)
      (m-tester 41943 17353))
(test "fix*fix->big[1]" (m-result 3663846879)
      (m-tester 41943 87353))
(test "fix*fix->big[2]" (m-result 4294967296)
      (m-tester 65536 65536))
(test "fix*fix->big[2]" (m-result 366384949959)
      (m-tester 4194303 87353))
(test "fix*big[1]->big[1]" (m-result 3378812463)
      (m-tester 3 1126270821))
(test "fix*big[1]->big[2]" (m-result 368276265762816)
      (m-tester 85746 4294967296))
(test "big[1]*fix->big[1]" (m-result 3378812463)
      (m-tester 1126270821 3))
(test "big[1]*fix->big[2]" (m-result 368276265762816)
      (m-tester 4294967296 85746))
(test "big[2]*fix->big[2]" (m-result 12312849128741)
      (m-tester 535341266467 23))
(test "big[1]*big[1]->big[2]" (m-result 1345585795375391817)
      (m-tester 1194726677 1126270821))

;; Large number multiplication test using Fermat's number
;; The decomposition of Fermat's number is taken from
;;   http://www.dd.iij4u.or.jp/~okuyamak/Information/Fermat.html
(test "fermat(7)" (fermat 7)
      (* 59649589127497217 5704689200685129054721))
(test "fermat(8)" (fermat 8)
              (* 1238926361552897
           93461639715357977769163558199606896584051237541638188580280321))
(test "fermat(9)" (fermat 9)
              (* 2424833
           7455602825647884208337395736200454918783366342657
           741640062627530801524787141901937474059940781097519023905821316144415759504705008092818711693940737))
(test "fermat(10)" (fermat 10)
              (* 45592577
           6487031809
           4659775785220018543264560743076778192897
           130439874405488189727484768796509903946608530841611892186895295776832416251471863574140227977573104895898783928842923844831149032913798729088601617946094119449010595906710130531906171018354491609619193912488538116080712299672322806217820753127014424577
           ))
(test "fermat(11)" (fermat 11)
              (* 319489
           974849
           167988556341760475137
           3560841906445833920513
           173462447179147555430258970864309778377421844723664084649347019061363579192879108857591038330408837177983810868451546421940712978306134189864280826014542758708589243873685563973118948869399158545506611147420216132557017260564139394366945793220968665108959685482705388072645828554151936401912464931182546092879815733057795573358504982279280090942872567591518912118622751714319229788100979251036035496917279912663527358783236647193154777091427745377038294584918917590325110939381322486044298573971650711059244462177542540706913047034664643603491382441723306598834177
           ))

;;------------------------------------------------------------------
(test-subsection "division")

(define (almost=? x y)
  (define (flonum=? x y)
    (let ((ax (abs x)) (ay (abs y)))
      (< (abs (- x y)) (* (max ax ay) 0.0000000000001))))
  (and (flonum=? (car x) (car y))
       (flonum=? (cadr x) (cadr y))
       (flonum=? (caddr x) (caddr y))
       (flonum=? (cadddr x) (cadddr y))
       (eq? (list-ref x 4) (list-ref y 4))))

(define (d-result x exact?) (list x (- x) (- x) x exact?))
(define (d-tester x y)
  (list (/ x y) (/ (- x) y) (/ x (- y)) (/ (- x) (- y))
        (exact? (/ x y))))

;; these uses BignumDivSI -> bignum_sdiv
(test "big[1]/fix->fix" (d-result 17353 #t)
      (d-tester 727836879 41943))
;;FIXME: (test "big[1]/fix->fix" (d-result 136582.040690235 #f)
;;FIXME:       (d-tester 3735928559 27353)
;;FIXME:       almost=?)
(test "big[2]/fix->big[1]" (d-result 535341266467 #t)
      (d-tester 12312849128741 23))
(test "big[2]/fix->big[2]" (d-result 12312849128741 #t)
      (d-tester 12312849128741 1))

;; these uses BignumDivSI -> bignum_gdiv
(test "big[1]/fix->fix" (d-result 41943 #t)
      (d-tester 3663846879 87353))
;;//FIXME: (test "big[2]/fix->fix" (d-result 92894912.9263878 #f)
;;//FIXME:       (d-tester 12312849128741 132546)
;;//FIXME:       almost=?)
;;//FIXME:(test "big[2]/fix->big[1]" (d-result 2582762030.11968 #f)
;;//FIXME:      (d-tester 425897458766735 164900)
;;//FIXME:      almost=?)

;; inexact division
(test "exact/inexact -> inexact" (d-result 3.25 #f)
      (d-tester 13 4.0))
(test "inexact/exact -> inexact" (d-result 3.25 #f)
      (d-tester 13.0 4))
(test "inexact/inexact -> inexact" (d-result 3.25 #f)
      (d-tester 13.0 4.0))

;; complex division
(test "complex division" 0.0
       (let ((a 3)
             (b 4+3i)
             (c 7.3))
         (- (/ a b c)
            (/ (/ a b) c))))

;;------------------------------------------------------------------
(test-subsection "quotient")

(define (q-result x exact?) (list x (- x) (- x) x exact?))
(define (q-tester x y)
  (list (quotient x y) (quotient (- x) y)
        (quotient x (- y)) (quotient (- x) (- y))
        (exact? (quotient x y))))

;; these uses BignumDivSI -> bignum_sdiv
(test "big[1]/fix->fix" (q-result 17353 #t)
      (q-tester 727836879 41943))
(test "big[1]/fix->fix" (q-result 136582 #t)
      (q-tester 3735928559 27353))
(test "big[2]/fix->big[1]" (q-result 535341266467 #t)
      (q-tester 12312849128741 23))
(test "big[2]/fix->big[2]" (q-result 12312849128741 #t)
      (q-tester 12312849128741 1))

;; these uses BignumDivSI -> bignum_gdiv
(test "big[1]/fix->fix" (q-result 41943 #t)
      (q-tester 3663846879 87353))
(test "big[2]/fix->fix" (q-result 19088743 #t)
      (q-tester 705986470884353 36984440))
(test "big[2]/fix->fix" (q-result 92894912 #t)
      (q-tester 12312849128741 132546))
(test "big[2]/fix->big[1]" (q-result 2582762030 #t)
      (q-tester 425897458766735 164900))

;; these uses BignumDivRem
(test "big[1]/big[1]->fix" (q-result 2 #t)
      (q-tester 4020957098 1952679221))
(test "big[1]/big[1] -> fix" (q-result 0 #t)
      (q-tester 1952679221 4020957098))
;; this tests loop in estimation phase
(test "big[3]/big[2] -> big[1]" (q-result #xffff0001 #t)
      (q-tester #x10000000000000000 #x10000ffff))
;; this test goes through a rare case handling code ("add back") in
;; the algorithm.
(test "big[3]/big[2] -> fix" (q-result #xeffe #t)
      (q-tester #x7800000000000000 #x80008889ffff))

;; inexact quotient
(test "exact/inexact -> inexact" (q-result 3.0 #f)
      (q-tester 13 4.0))
(test "inexact/exact -> inexact" (q-result 3.0 #f)
      (q-tester 13.0 4))
(test "inexact/inexact -> inexact" (q-result 3.0 #f)
      (q-tester 13.0 4.0))
(test "exact/inexact -> inexact" (q-result 17353.0 #f)
      (q-tester 727836879 41943.0))
(test "inexact/exact -> inexact" (q-result 17353.0 #f)
      (q-tester 727836879.0 41943))
(test "inexact/inexact -> inexact" (q-result 17353.0 #f)
      (q-tester 727836879.0 41943.0))

;; Test by fermat numbers
(test "fermat(7)" 59649589127497217
      (quotient (fermat 7) 5704689200685129054721))
(test "fermat(8)" 1238926361552897
              (quotient (fermat 8) 93461639715357977769163558199606896584051237541638188580280321))
(test "fermat(9)" 2424833
              (quotient (quotient (fermat 9) 7455602825647884208337395736200454918783366342657)
                  741640062627530801524787141901937474059940781097519023905821316144415759504705008092818711693940737))
(test "fermat(10)" 4659775785220018543264560743076778192897
              (quotient (quotient (quotient (fermat 10)
                                      130439874405488189727484768796509903946608530841611892186895295776832416251471863574140227977573104895898783928842923844831149032913798729088601617946094119449010595906710130531906171018354491609619193912488538116080712299672322806217820753127014424577)
                            6487031809)
                  45592577))
(test "fermat(11)" 3560841906445833920513
              (quotient (quotient (quotient (quotient (fermat 11)
                                                167988556341760475137)
                                      173462447179147555430258970864309778377421844723664084649347019061363579192879108857591038330408837177983810868451546421940712978306134189864280826014542758708589243873685563973118948869399158545506611147420216132557017260564139394366945793220968665108959685482705388072645828554151936401912464931182546092879815733057795573358504982279280090942872567591518912118622751714319229788100979251036035496917279912663527358783236647193154777091427745377038294584918917590325110939381322486044298573971650711059244462177542540706913047034664643603491382441723306598834177
                                      )
                            974849)
                  319489))

;;------------------------------------------------------------------
(test-subsection "remainder")

(define (r-result x exact?) (list x (- x) x (- x) exact?))
(define (r-tester x y)
  (list (remainder x y) (remainder (- x) y)
        (remainder x (- y)) (remainder (- x) (- y))
        (exact? (remainder x y))))

;; small int
(test "fix rem fix -> fix" (r-result 1 #t)
      (r-tester 13 4))
(test "fix rem fix -> fix" (r-result 1234 #t)
      (r-tester 1234 87935))
(test "fix rem big[1] -> fix" (r-result 12345 #t)
      (r-tester 12345 3735928559))

;; these uses BignumDivSI -> bignum_sdiv
(test "big[1] rem fix -> fix" (r-result 0 #t)
      (r-tester 727836879 41943))
(test "big[1] rem fix -> fix" (r-result 1113 #t)
      (r-tester 3735928559 27353))
(test "big[2] rem fix -> fix" (r-result 15 #t)
      (r-tester 12312849128756 23))
(test "big[2] rem fix -> fix" (r-result 0 #t)
      (r-tester 12312849128756 1))

;; these uses BignumDivSI -> bignum_gdiv
(test "big[1] rem fix -> fix" (r-result 0 #t)
      (r-tester 3663846879 87353))
(test "big[2] rem fix -> fix" (r-result 725433 #t)
      (r-tester 705986470884353 36984440))
(test "big[2] rem fix -> fix" (r-result 122789 #t)
      (r-tester 12312849128741 132546))
(test "big[2] rem fix -> fix" (r-result 19735 #t)
      (r-tester 425897458766735 164900))

;; these uses BignumDivRem
(test "big[1] rem big[1] -> fix" (r-result 115598656 #t)
      (r-tester 4020957098 1952679221))
(test "big[1] rem big[1] -> fix" (r-result 1952679221 #t)
      (r-tester 1952679221 4020957098))
;; this tests loop in estimation phase
(test "big[3] rem big[2] -> big[1]" (r-result #xfffe0001 #t)
      (r-tester #x10000000000000000 #x10000ffff))
;; this tests "add back" code
(test "big[3] rem big[2] -> big[2]" (r-result #x7fffb114effe #t)
      (r-tester #x7800000000000000 #x80008889ffff))

;; inexact remainder
(test "exact rem inexact -> inexact" (r-result 1.0 #f)
      (r-tester 13 4.0))
(test "inexact rem exact -> inexact" (r-result 1.0 #f)
      (r-tester 13.0 4))
(test "inexact rem inexact -> inexact" (r-result 1.0 #f)
      (r-tester 13.0 4.0))
(test "exact rem inexact -> inexact" (r-result 1113.0 #f)
      (r-tester 3735928559 27353.0))
(test "inexact rem exact -> inexact" (r-result 1113.0 #f)
      (r-tester 3735928559.0 27353))
(test "inexact rem inexact -> inexact" (r-result 1113.0 #f)
      (r-tester 3735928559.0 27353.0))

;;------------------------------------------------------------------
(test-subsection "modulo")

(define (m-result a b exact?) (list a b (- b) (- a) exact?))
(define (m-tester x y)
  (list (modulo x y) (modulo (- x) y)
        (modulo x (- y)) (modulo (- x) (- y))
        (exact? (modulo x y))))

;; small int
(test "fix mod fix -> fix" (m-result 1 3 #t)
      (m-tester 13 4))
(test "fix mod fix -> fix" (m-result 1234 86701 #t)
      (m-tester 1234 87935))
(test "fix mod big[1] -> fix/big" (m-result 12345 3735916214 #t)
      (m-tester 12345 3735928559))

;; these uses BignumDivSI -> bignum_sdiv
(test "big[1] mod fix -> fix" (m-result 0 0 #t)
      (m-tester 727836879 41943))
(test "big[1] mod fix -> fix" (m-result 1113 26240 #t)
      (m-tester 3735928559 27353))
(test "big[2] mod fix -> fix" (m-result 15 8 #t)
      (m-tester 12312849128756 23))
(test "big[2] mod fix -> fix" (m-result 0 0 #t)
      (m-tester 12312849128756 1))

;; these uses BignumDivSI -> bignum_gdiv
(test "big[1] mod fix -> fix" (m-result 0 0 #t)
      (m-tester 3663846879 87353))
(test "big[2] mod fix -> fix" (m-result 725433 36259007 #t)
      (m-tester 705986470884353 36984440))
(test "big[2] mod fix -> fix" (m-result 122789 9757 #t)
      (m-tester 12312849128741 132546))
(test "big[2] mod fix -> fix" (m-result 19735 145165 #t)
      (m-tester 425897458766735 164900))

;; these uses BignumDivRem
(test "big[1] mod big[1] -> fix" (m-result 115598656 1837080565 #t)
      (m-tester 4020957098 1952679221))
(test "big[1] mod big[1] -> fix" (m-result 1952679221 2068277877 #t)
      (m-tester 1952679221 4020957098))
;; this tests loop in estimation phase
(test "big[3] mod big[2] -> big[1]" (m-result #xfffe0001 #x2fffe #t)
      (m-tester #x10000000000000000 #x10000ffff))
;; this tests "add back" code
(test "big[3] mod big[2] -> big[2]" (m-result #x7fffb114effe #xd7751001 #t)
      (m-tester #x7800000000000000 #x80008889ffff))

;; inexact modulo
(test "exact mod inexact -> inexact" (m-result 1.0 3.0 #f)
      (m-tester 13 4.0))
(test "inexact mod exact -> inexact" (m-result 1.0 3.0 #f)
      (m-tester 13.0 4))
(test "inexact mod inexact -> inexact" (m-result 1.0 3.0 #f)
      (m-tester 13.0 4.0))
(test "exact mod inexact -> inexact" (m-result 1113.0 26240.0 #f)
      (m-tester 3735928559 27353.0))
(test "inexact mod exact -> inexact" (m-result 1113.0 26240.0 #f)
      (m-tester 3735928559.0 27353))
(test "inexact mod inexact -> inexact" (m-result 1113.0 26240.0 #f)
      (m-tester 3735928559.0 27353.0))

;; test by mersenne prime? - code by 'hipster'

(define (mersenne-prime? p)
  (let ((m (- (expt 2 p) 1)))
    (do ((i 3 (+ i 1))
         (s 4 (modulo (- (* s s) 2) m)))
        ((= i (+ p 1)) (= s 0)))))


(test "mersenne prime? 3" #t (mersenne-prime? 3))
(test "mersenne prime? 5" #t (mersenne-prime? 5))
(test "mersenne prime? 7" #t (mersenne-prime? 7))
(test "mersenne prime? 13" #t (mersenne-prime? 13))
(test "mersenne prime? 17" #t (mersenne-prime? 17))
(test "mersenne prime? 19" #t (mersenne-prime? 19))
(test "mersenne prime? 31" #t (mersenne-prime? 31))
(test "mersenne prime? 61" #t (mersenne-prime? 61))
(test "mersenne prime? 89" #t (mersenne-prime? 89))
(test "mersenne prime? 107" #t (mersenne-prime? 107))
(test "mersenne prime? 127" #t (mersenne-prime? 127))
(test "mersenne prime? 521" #t (mersenne-prime? 521))
(test "mersenne prime? 607" #t (mersenne-prime? 607))
(test "mersenne prime? 1279" #t (mersenne-prime? 1279))

(test "mersenne prime? 48" #f (mersenne-prime? 48))
(test "mersenne prime? 100" #f (mersenne-prime? 100))
(test "mersenne prime? (* 61 19)" #f (mersenne-prime? (* 61 19)))

;;------------------------------------------------------------------
(test-subsection "gcd and lcm")

(test "gcd" 0   (gcd))
(test "gcd" 5   (gcd 0 5))
(test "gcd" 5   (gcd 0 -5))
(test "gcd" 5.0 (gcd 0.0 -5))
(test "gcd" 1   (gcd 11 7))
(test "gcd" 1   (gcd 1 10))
(test "gcd" 1   (gcd -1 10))
(test "gcd" 4   (gcd 20 8))
(test "gcd" 4   (gcd -20 8))
(test "gcd" 4.0 (gcd 20.0 8))
(test "gcd" 4.0 (gcd 20 4.0))
(test "gcd" 1   (gcd 1208925819614629174706189 929192))   ; first is prime
(test "gcd" 1.0 (gcd 1208925819614629174706189 929192.0)) ; first is prime

(test "gcd with real turned into bignum"
      1.0
      (gcd 20000000000000000000.0 3))

(test "gcd 2 bignums -> fixnum"
      4857223
      ;; first: 2^65 * 7^5 * 17^2
      ;; second: 7^5 * 17^50
      (gcd 179199899179871458857844736
           559675465285191576525278231414576190110023838138985405765037623943))

(test "gcd 2 bignums -> bignum"
      569468379011812486801
      (gcd 21009674891402273592944939027143256440832
           460916811707362526506357210533854319331779361732494458019956379934890049))

(test "gcd"
      4
      (gcd 1099511627776 ;; 2^40
           274877906944  ;; 2^38
           10000         ;; 2^4 5^4
           44444))       ;; 2^2 41 271


(test/error "gcd" (gcd 1.2  1))
(test/error "gcd" (gcd 1/2  1))
(test/error "gcd" (gcd 1+2i 1))
(test/error "gcd" (gcd 'a   1))
(test/error "gcd" (gcd #\a  1))
(test/error "gcd" (gcd "a"  1))
(test/error "gcd" (gcd gcd  1))

(test "gcd" fx-greatest (gcd 0 fx-greatest))

(test "gcd" (+ fx-greatest 1) (gcd 0 (+ fx-greatest 1)))
(test "gcd" (- fx-least)      (gcd 0 fx-least))
(test "gcd"
      (- (- fx-least 1))
      (gcd 0 (- fx-least 1)))

(test "gcd" 15.0 (gcd -15.0))


(test "lcm" 1    (lcm))
(test "lcm" 11   (lcm 11))
(test "lcm" 11.0 (lcm 11.0))
(test "lcm" 6    (lcm 2 3))
(test "lcm" 60   (lcm 12 20))
(test "lcm" 60   (lcm -12 20))
(test "lcm" 60.0 (lcm 12.0 20))

(test "lcm"
      3298534883328        ;; 2^30 * 3
      (lcm 824633720832    ;; 2^38 * 3
           1099511627776)) ;; 2^40

(test "lcm"
      7635421060136960000 ;; 2^40  5^4 41 271
      (lcm 1099511627776  ;; 2^40
           274877906944   ;; 2^38
           10000          ;; 2^4 5^4
           44444))        ;; 2^2 41 271

(test "lcm"
      687194767360000.0   ;; 2^40 5^4
      (lcm 1099511627776  ;; 2^40
           274877906944   ;; 2^38
           10000.0))      ;; 2^4 5^4

(test "lcm"
      189054653969025946927236298201845439024134660015551794280371585024       ;; 2^200 7^6
      (lcm 120472576                                                           ;; 2^10  7^6
           27007807709860849561033756885977919860590665716507399182910226432)) ;; 2^200 7^5


(test/error "lcm" (lcm 1.2  1))
(test/error "lcm" (lcm 1/2  1))
(test/error "lcm" (lcm 1+2i 1))
(test/error "lcm" (lcm 'a   1))
(test/error "lcm" (lcm #\a  1))
(test/error "lcm" (lcm "a"  1))
(test/error "lcm" (lcm lcm  1))

;;------------------------------------------------------------------
(test-subsection "expt")

(test "exact expt" 1 (expt 5 0))
(test "exact expt" 9765625 (expt 5 10))
(test "exact expt" 1220703125 (expt 5 13))
(test "exact expt" 94039548065783000637498922977779654225493244541767001720700136502273380756378173828125 (expt 5 123))
(test "exact expt" 1 (expt -5 0))
(test "exact expt" 9765625 (expt -5 10))
(test "exact expt" -1220703125 (expt -5 13))
(test "exact expt" -94039548065783000637498922977779654225493244541767001720700136502273380756378173828125 (expt -5 123))
(test "exact expt" 1 (expt 1 720000))
(test "exact expt" 1 (expt -1 720000))
(test "exact expt" -1 (expt -1 720001))
(test "exact real" 8 (exact (expt 2 3.0))) ;; 3.0 is precisely representable in
                                           ;; the IEEE standards
(test "expt -2 0.5" #t
      (complex? (expt -2.0 0.5)))
(test "expt -2 1/2" #t
      (complex? (expt -2.0 1/2)))

(test "expt -2 0.5, expt -2 1/2 (imag part)" #t
      (< (abs (- (imag-part (expt -2.0 0.5))
                 (imag-part (expt -2.0 1/2))))
         0.000001))
(test "expt -2 0.5, expt -2 1/2 (real part)" #t
      (< (abs (- (real-part (expt -2.0 0.5))
                 (real-part (expt -2.0 1/2))))
         0.000001))

(test "0^0" 1 (expt 0 0))          ;; exact exponent, exact 1
(test "0^0" 1 (expt 0.0 0))        ;; exact exponent, exact 1
(test "0^0" 1.0 (expt 0 0.0))      ;; inexact exponent, inexact 1.0
(test "0^0" 1.0 (expt 0.0 0.0))    ;; inexact exponent, inexact 1.0

(test "complex expt"
      #t
      (let* ((z (expt 2 -3+4i))
             (r (real-part z))
             (i (imag-part z)))
        (and (< -0.116585885  r -0.116585884)
             (<  0.045085823 i   0.045085824))))
(test/error "0^-a+bi" (expt 0   -2+1i))
(test/error "0^-a+bi" (expt 0.0 -2+1i))

(test "exact expt" 1/1606938044258990275541962092341162602522202993782792835301376 (expt (expt 2 100) -2))

;;------------------------------------------------------------------
(test-subsection "sqrt")

(test "sqrt small fixnum" 4  (sqrt 16))
(test "sqrt small fixnum" #t (let ((x (sqrt 17)))
			       (and (inexact? x)
				    (< 4.123 x 4.124))))
(test "sqrt small fixnum" 2.0 (sqrt 4.0))
(test "sqrt small fixnum" #t (exact? (sqrt 4)))
(test "sqrt small fixnum" #f (exact? (sqrt 4.0)))

(test "sqrt small fixnum < 0" 0+1i (sqrt -1))
(test "sqrt small fixnum < 0" 0+4i (sqrt -16))
(test "sqrt small fixnum" #t (exact? (sqrt -4)))
(test "sqrt small fixnum" #f (exact? (sqrt -4.0)))

(test "sqrt bignum"  1452616561298192819 (sqrt (* 1452616561298192819
						                          1452616561298192819)))
(test "sqrt bignum"  1452616561298192819 (sqrt 2110094874157786375590269875303166761))
(test "sqrt bignum"  0+1452616561298192819i
      		     (sqrt (* 1452616561298192819 -1452616561298192819)))
(test "sqrt bignum"  0+1452616561298192819i
      		     (sqrt -2110094874157786375590269875303166761))

<<<<<<< HEAD
;; FIXME: the 700 exponent works for 64 bits, not for smaller floats.
(test "sqrt bignum" #t ;; the argument is not representable as double, but the
                       ;; result is!
      (< 9.0e+210
         (sqrt (* (expt 2 700) (expt 2 700) 3))
         9.2e+210))
=======
(test "sqrt complex with +0.0 imaginary part" 0.0+i
      (sqrt -1+0.0i))
(test "sqrt complex with +0.0 imaginary part" 0.0-i
      (sqrt -1-0.0i))

(test "sqrt -1" +1i (sqrt -1))
(test "sqrt -1.0" #t
      (let ((s (sqrt -1.0)))
        (and (zero? (real-part s))
             (< 0.999999 (imag-part s) 1.00001)
             (inexact? s))))
>>>>>>> 915235a9

;;------------------------------------------------------------------
(test-subsection "logical operations")

(test "bit-shift (fixnum)" #x408000           ;fixnum
      (bit-shift #x81 15))
(test "bit-shift (fixnum)" #x81
      (bit-shift #x408000 -15))
(test "bit-shift (fixnum)" #x01
      (bit-shift #x408000 -22))
(test "bit-shift (fixnum)" 0
      (bit-shift #x408000 -23))
(test "bit-shift (fixnum)" 0
      (bit-shift #x408000 -24))
(test "bit-shift (fixnum)" 0
      (bit-shift #x408000 -100))
(test "bit-shift (fixnum)" #x81
      (bit-shift #x81 0))
(test "bit-shift (neg. fixnum)" #x-408000  ;negative fixnum
      (bit-shift #x-81 15))
(test "bit-shift (neg. fixnum)" #x-81      ;nagative fixnum
      (bit-shift #x-408000 -15))
(test "bit-shift (fixnum)" -2
      (bit-shift #x-408000 -22))
(test "bit-shift (fixnum)" -1
      (bit-shift #x-408000 -23))
(test "bit-shift (fixnum)" -1
      (bit-shift #x-408000 -24))
(test "bit-shift (fixnum)" -1
      (bit-shift #x-408000 -100))
(test "bit-shift (fixnum)" #x-408000
      (bit-shift #x-408000 0))

(test "bit-shift (fixnum->bignum)" #x81000000
      (bit-shift #x81 24))
(test "bit-shift (fixnum->bignum)" #x4080000000
      (bit-shift #x81 31))
(test "bit-shift (fixnum->bignum)" #x8100000000
      (bit-shift #x81 32))
(test "bit-shift (fixnum->bignum)" #x8100000000000000
      (bit-shift #x81 56))
(test "bit-shift (fixnum->bignum)" #x408000000000000000
      (bit-shift #x81 63))
(test "bit-shift (fixnum->bignum)" #x810000000000000000
      (bit-shift #x81 64))
(test "bit-shift (neg.fixnum->bignum)" #x-81000000
      (bit-shift #x-81 24))
(test "bit-shift (neg.fixnum->bignum)" #x-4080000000
      (bit-shift #x-81 31))
(test "bit-shift (neg.fixnum->bignum)" #x-8100000000
      (bit-shift #x-81 32))
(test "bit-shift (neg.fixnum->bignum)" #x-8100000000000000
      (bit-shift #x-81 56))
(test "bit-shift (neg.fixnum->bignum)" #x-408000000000000000
      (bit-shift #x-81 63))
(test "bit-shift (neg.fixnum->bignum)" #x-810000000000000000
      (bit-shift #x-81 64))

(test "bit-shift (bignum->fixnum)" #x81
      (bit-shift  #x81000000 -24))
(test "bit-shift (bignum->fixnum)" #x40
      (bit-shift  #x81000000 -25))
(test "bit-shift (bignum->fixnum)" 1
      (bit-shift  #x81000000 -31))
(test "bit-shift (bignum->fixnum)" 0
      (bit-shift  #x81000000 -32))
(test "bit-shift (bignum->fixnum)" 0
      (bit-shift  #x81000000 -100))
(test "bit-shift (bignum->fixnum)" #x81
      (bit-shift #x4080000000 -31))
(test "bit-shift (bignum->fixnum)" #x81
      (bit-shift #x8100000000 -32))
(test "bit-shift (bignum->fixnum)" #x40
      (bit-shift #x8100000000 -33))
(test "bit-shift (bignum->fixnum)" 1
      (bit-shift #x8100000000 -39))
(test "bit-shift (bignum->fixnum)" 0
      (bit-shift #x8100000000 -40))
(test "bit-shift (bignum->fixnum)" 0
      (bit-shift #x8100000000 -100))
(test "bit-shift (bignum->fixnum)" #x81
      (bit-shift #x8100000000000000 -56))
(test "bit-shift (bignum->fixnum)" #x81
      (bit-shift #x408000000000000000 -63))
(test "bit-shift (bignum->fixnum)" #x40
      (bit-shift #x408000000000000000 -64))
(test "bit-shift (bignum->fixnum)" #x20
      (bit-shift #x408000000000000000 -65))
(test "bit-shift (bignum->fixnum)" 1
      (bit-shift #x408000000000000000 -70))
(test "bit-shift (bignum->fixnum)" 0
      (bit-shift #x408000000000000000 -71))
(test "bit-shift (bignum->fixnum)" 0
      (bit-shift #x408000000000000000 -100))

(test "bit-shift (neg.bignum->fixnum)" #x-81
      (bit-shift #x-81000000 -24))
(test "bit-shift (neg.bignum->fixnum)" #x-41
      (bit-shift #x-81000000 -25))
(test "bit-shift (neg.bignum->fixnum)" #x-21
      (bit-shift #x-81000000 -26))
(test "bit-shift (neg.bignum->fixnum)" -2
      (bit-shift #x-81000000 -31))
(test "bit-shift (neg.bignum->fixnum)" -1
      (bit-shift #x-81000000 -32))
(test "bit-shift (neg.bignum->fixnum)" -1
      (bit-shift #x-81000000 -33))
(test "bit-shift (neg.bignum->fixnum)" -1
      (bit-shift #x-81000000 -100))
(test "bit-shift (neg.bignum->fixnum)" #x-81
      (bit-shift #x-4080000000 -31))
(test "bit-shift (neg.bignum->fixnum)" #x-41
      (bit-shift #x-4080000000 -32))
(test "bit-shift (neg.bignum->fixnum)" #x-21
      (bit-shift #x-4080000000 -33))
(test "bit-shift (neg.bignum->fixnum)" -2
      (bit-shift #x-4080000000 -38))
(test "bit-shift (neg.bignum->fixnum)" -1
      (bit-shift #x-4080000000 -39))
(test "bit-shift (neg.bignum->fixnum)" -1
      (bit-shift #x-4080000000 -100))
(test "bit-shift (neg.bignum->fixnum)" #x-81
      (bit-shift #x-408000000000000000 -63))
(test "bit-shift (neg.bignum->fixnum)" #x-41
      (bit-shift #x-408000000000000000 -64))
(test "bit-shift (neg.bignum->fixnum)" #x-21
      (bit-shift #x-408000000000000000 -65))
(test "bit-shift (neg.bignum->fixnum)" -2
      (bit-shift #x-408000000000000000 -70))
(test "bit-shift (neg.bignum->fixnum)" -1
      (bit-shift #x-408000000000000000 -71))
(test "bit-shift (neg.bignum->fixnum)" -1
      (bit-shift #x-408000000000000000 -72))

(test "bit-shift (bignum->bignum)" #x12345678123456780
      (bit-shift #x1234567812345678 4))
(test "bit-shift (bignum->bignum)" #x1234567812345678000000000000000
      (bit-shift #x1234567812345678 60))
(test "bit-shift (bignum->bignum)" #x12345678123456780000000000000000
      (bit-shift #x1234567812345678 64))
(test "bit-shift (bignum->bignum)" #x123456781234567
      (bit-shift #x1234567812345678 -4))
(test "bit-shift (bignum->bignum)" #x12345678
      (bit-shift #x1234567812345678 -32))
(test "bit-shift (neg.bignum->bignum)" #x-123456781234568
      (bit-shift #x-1234567812345678 -4))
(test "bit-shift (bignum->bignum)" #x-12345679
      (bit-shift #x-1234567812345678 -32))

(test "bit-not (fixnum)" -1 (bit-not 0))
(test "bit-not (fixnum)" 0 (bit-not -1))
(test "bit-not (fixnum)" -65536 (bit-not 65535))
(test "bit-not (fixnum)" 65535 (bit-not -65536))
(test "bit-not (bignum)" #x-1000000000000000001
      (bit-not #x1000000000000000000))
(test "bit-not (bignum)" #x1000000000000000000
      (bit-not #x-1000000000000000001))

(test "bit-and (+fix & 0)" 0
      (bit-and #x123456 0))
(test "bit-and (+big & 0)" 0
      (bit-and #x1234567812345678 0))
(test "bit-and (+fix & -1)" #x123456
      (bit-and #x123456 -1))
(test "bit-and (+big & -1)" #x1234567812345678
      (bit-and #x1234567812345678 -1))
(test "bit-and (+fix & +fix)" #x2244
      (bit-and #xaa55 #x6666))
(test "bit-and (+fix & +big)" #x2244
      (bit-and #xaa55 #x6666666666))
(test "bit-and (+big & +fix)" #x4422
      (bit-and #xaa55aa55aa #x6666))
(test "bit-and (+big & +big)" #x2244224422
      (bit-and #xaa55aa55aa #x6666666666))
(test "bit-and (+big & +big)" #x103454301aaccaa
      (bit-and #x123456789abcdef #xfedcba987654321fedcba987654321fedcba))
(test "bit-and (+big & +big)" #x400000
      (bit-and #xaa55ea55aa #x55aa55aa55))
(test "bit-and (+fix & -fix)" #x8810
      (bit-and #xaa55 #x-6666))
(test "bit-and (+fix & -big)" #x8810
      (bit-and #xaa55 #x-6666666666))
(test "bit-and (+big & -fix)" #xaa55aa118a
      (bit-and #xaa55aa55aa #x-6666))
(test "bit-and (+big & -big)" #x881188118a
      (bit-and #xaa55aa55aa #x-6666666666))
(test "bit-and (+big & -big)" #x20002488010146
      (bit-and #x123456789abcdef #x-fedcba987654321fedcba987654321fedcba))
(test "bit-and (-fix & +fix)" #x4422
      (bit-and #x-aa55 #x6666))
(test "bit-and (-fix & +big)" #x6666664422
      (bit-and #x-aa55 #x6666666666))
(test "bit-and (-big & +fix)" #x2246
      (bit-and #x-aa55aa55aa #x6666))
(test "bit-and (-big & +big)" #x4422442246
      (bit-and #x-aa55aa55aa #x6666666666))
(test "bit-and (-big & +big)" #xfedcba987654321fedcba884200020541010
      (bit-and #x-123456789abcdef #xfedcba987654321fedcba987654321fedcba))
(test "bit-and (-fix & -fix)" #x-ee76
      (bit-and #x-aa55 #x-6666))
(test "bit-and (-fix & -big)" #x-666666ee76
      (bit-and #x-aa55 #x-6666666666))
(test "bit-and (-big & -fix)" #x-aa55aa77ee
      (bit-and #x-aa55aa55aa #x-6666))
(test "bit-and (-big & -big)" #x-ee77ee77ee
      (bit-and #x-aa55aa55aa #x-6666666666))
(test "bit-and (-big & -big)" #x-fedcba987654321fedcba9a76567a9ffde00
      (bit-and #x-123456789abcdef #x-fedcba987654321fedcba987654321fedcba))

(test "bit-or (+fix | 0)" #x123456
      (bit-or #x123456 0))
(test "bit-or (+big | 0)" #x1234567812345678
      (bit-or #x1234567812345678 0))
(test "bit-or (+fix | -1)" -1
      (bit-or #x123456 -1))
(test "bit-or (+big | -1)" -1
      (bit-or #x1234567812345678 -1))
(test "bit-or (+fix | +fix)" #xee77
      (bit-or #xaa55 #x6666))
(test "bit-or (+fix | +big)" #x666666ee77
      (bit-or #xaa55 #x6666666666))
(test "bit-or (+big | +fix)" #xaa55aa77ee
      (bit-or #xaa55aa55aa #x6666))
(test "bit-or (+big | +big)" #xee77ee77ee
      (bit-or #xaa55aa55aa #x6666666666))
(test "bit-or (+big | +big)" #xfedcba987654321fedcba9a76567a9ffddff
      (bit-or #x123456789abcdef #xfedcba987654321fedcba987654321fedcba))
(test "bit-or (+fix | -fix)" #x-4421
      (bit-or #xaa55 #x-6666))
(test "bit-or (+fix | -big)" #x-6666664421
      (bit-or #xaa55 #x-6666666666))
(test "bit-or (+big | -fix)" #x-2246
      (bit-or #xaa55aa55aa #x-6666))
(test "bit-or (+big | -big)" #x-4422442246
      (bit-or #xaa55aa55aa #x-6666666666))
(test "bit-or (+big | -big)" #x-fedcba987654321fedcba884200020541011
      (bit-or #x123456789abcdef #x-fedcba987654321fedcba987654321fedcba))
(test "bit-or (-fix | +fix)" #x-8811
      (bit-or #x-aa55 #x6666))
(test "bit-or (-fix | +big)" #x-8811
      (bit-or #x-aa55 #x6666666666))
(test "bit-or (-big | +fix)" #x-aa55aa118a
      (bit-or #x-aa55aa55aa #x6666))
(test "bit-or (-big | +big)" #x-881188118a
      (bit-or #x-aa55aa55aa #x6666666666))
(test "bit-or (-big | +big)" #x-20002488010145
      (bit-or #x-123456789abcdef #xfedcba987654321fedcba987654321fedcba))
(test "bit-or (-fix | -fix)" #x-2245
      (bit-or #x-aa55 #x-6666))
(test "bit-or (-fix | -big)" #x-2245
      (bit-or #x-aa55 #x-6666666666))
(test "bit-or (-big | -fix)" #x-4422
      (bit-or #x-aa55aa55aa #x-6666))
(test "bit-or (-big | -big)" #x-2244224422
      (bit-or #x-aa55aa55aa #x-6666666666))
(test "bit-or (-big | -big)" #x-103454301aacca9
      (bit-or #x-123456789abcdef #x-fedcba987654321fedcba987654321fedcba))

;;------------------------------------------------------------------
(test-subsection "transcendental functions")

;; exp

(test "exp 0.0"
      1.0
      (exp 0.0))

(test "exp 1.0"
      #t
      (< 2.7182818000
         (exp 1.0)
         2.7182819000))

(test "exp 3/2, e times sqrt(e)"
      #t
      (=  (exp 3/2)
          (* (exp 1) (sqrt (exp 1)))))

(test "exp 1-2i"
      #t
      (let* ((z (exp 1-2i))
             (r (real-part z))
             (i (imag-part z)))
        (and (< -1.1312044000 r -1.1312043000)
             (< -2.4717267000 i -2.4717266000))))

;; log

(test "log 1.0"
      0.0
      (log 1.0))

(test "log 0.0"
      -inf.0
      (log 0.0))

(test "log -0.0" ;; R7RS says (log -0.0) should be "-inf + i*pi".
      #t
      (let ((z (log -0.0)))
        (and (infinite? (real-part z))
             (negative? (real-part z))
             (< 3.14159265350 (imag-part z) 3.14159265360))))

(test "log -inf.0" ;; The limit when x -> -inf is "+inf + i*pi".
      #t
      (let ((z (log -inf.0)))
        (and (infinite? (real-part z))
             (positive? (real-part z))
             (< 3.14159265350 (imag-part z) 3.14159265360))))

(test "log 2/3"
      #t
      (< -0.4055000
         (log 2/3)
         -0.4054000))

(test "(log 3 4) = (log 3)/(log 4)"
      #t
      (= (log 3 4)
         (/ (log 3) (log 4))))

(test "log 16 2"
      4.0
      (log 16 2))

(test "log 1/4 2"
      -2.0
      (log 1/4 2))

(test "log 2 10"
      #t
      (< 0.30102000
         (log 2 10)
         0.30103000))

(test "log 3-5i"
      #t
      (let* ((z (log  3-5i))
             (r (real-part z))
             (i (imag-part z)))
        (and (<  1.7631802000 r  1.7631803000)
             (< -1.0303769000 i -1.0303768000))))

;; exp, log

(test "exp log 1.0"
      1.0
      (exp (log 1.0)))

(test "log exp 1.0"
      1.0
      (log (exp 1.0)))

(test "log exp 2-3i"
      #t
      (let* ((z (log (exp 2-3i)))
             (r (real-part z))
             (i (imag-part z)))
        (and (<  1.99999999 r  2.00000001)
             (< -3.00000001 i -2.99999999))))


;; log with bignums

(test "log 2^200" ;; bignum that fits into a double
      #t
      (let ((z (log (expt 2 200))))
        (<  138.6294360 z 138.629437)))

(test "log 2^200 / 3" ;; numerator is a bignum that fits into a double,
      ;; denominator is a fixnum
      #t
      (let ((z (log (/ (expt 2 200) 3))))
        (<  137.530823 z 137.530824)))

(test "log 2^60 / 3^70" ;; numerator is a fixnum,
      ;; denominator is a bignum that fits into a double
      #t
      (let ((z (log (/ (expt 2 60) (expt 3 70)))))
        (<  -35.314030 z -35.314029)))

(test "log 2^70 / 3^70" ;; numerator and denominator are bignums that
      ;; fit into a double
      #t
      (let ((z (log (/ (expt 2 70) (expt 3 70)))))
        (<  -28.3825576 z -28.3825575)))

;; Just being picky:
(test "%stklos-has-gmp?" #t (boolean? (%stklos-has-gmp?)))

(when (%stklos-has-gmp?)

  (test "log 2^3000"
        #t
        (let ((z (log (expt 2 3000))))
          (<  2079.44154160000 z 2079.44154170000)))

  (test "log_2 2^4000"
        #t
        (let ((z (log (expt 2 4000) 2)))
          (< 3999.9999999 z 4000.0000001)))

  (test "log 10^3000 / 3"
        #t
        (let ((z (log (/ (expt 10 3000) 7))))
          (<  6905.80936 z 6905.80937)))

  (test "log 2^3000 / 3^2500" ;; numerator and denominator are bignums
        #t
        (let ((z (log (/ (expt 2 3000) (expt 3 2500)))))
          (<  -667.089180 z -667.089179)))
  )

;; sin, cos

(test "sin 1-1i"
      #t
      (let* ((z (sin 1-1i))
             (r (real-part z))
             (i (imag-part z)))
        (and (<  1.2984575000 r  1.2984576000)
             (< -0.6349640000 i -0.6349639000))))

(test "sin +- 1-1i"
      #t
      (= (sin 1-1i) (- (sin -1+1i))))

(test "cos 1-1i"
      #t
      (let* ((z (cos 1-1i))
             (r (real-part z))
             (i (imag-part z)))
        (and (<  0.8337300000 r 0.8337301000)
             (<  0.9888977000 i 0.9888978000))))

(test "cos +- 1-1i"
      #t
      (= (cos 1-1i) (cos -1+1i)))

;; sin, cos
(test "sin 0.0"
      0.0
      (sin 0.0))

(test "cos 0.0"
      1.0
      (cos 0.0))


;; sin, asin; cos, acos
(test "sin-asin 1"
      1.0
      (sin (asin 1)))

(test "sin-asin 2/3"
      #t
      (= (+ 0.0 2/3)
         (sin (asin 2/3))))

(test "cos-acos 1"
      1.0
      (cos (acos 1)))

(test "cos-acos 2/3"
      #t
      (= (+ 0.0 2/3)
         (cos (acos 2/3))))

;; tan

(test "tan 0.0"
      0.0
      (tan 0.0))

(test "tan 1"
      #t
      (< 1.5574077000
         (tan 1)
         1.5574078000))

(test "tan 3/5"
      #t
      (< 0.6841368000
         (tan 3/5)
         0.6841369000))

(test "tan -5+2i"
      #t
      (let* ((z (tan -5+2i))
             (r (real-part z))
             (i (imag-part z)))
        (and (< 0.0205530000 r 0.0205531000)
             (< 1.0310080000 i 1.0310081000))))

(test "tan acos 0"
      #t
      (> (tan (acos 0)) 1e16))

(test "atan 0 1"
      0.0
      (atan 0 1))

(test "atan 1 0"
      #t
      (= (atan 1 0) (acos 0)))

(test "atan 1 1"
      #t
      (< 0.7853981000
         (atan 1 1)
         0.7853982000))

;; tan, atan

(test "atan tan 2/3"
      (+ 0.0 2/3)
      (atan (tan 2/3)))

;; this one (tan (atan 1 1)) is usually slightly inaccurate,
;; so we use an interval for testing
(test "tan atan 1 1"
      #t
      (< 0.9999999999
         (tan (atan 1 1))
         1.0000000001))

(test "atan tan 1 1"
      1.0
      (atan (tan 1) 1))

;; hyperbolic trigs

(test "sinh 5"
      #t
      (< 74.20321057770000
         (sinh 5)
         74.20321057780000))

(test "cosh 0.5"
      #t
      (< 1.1276259650000000
         (cosh 0.5)
         1.1276259660000000))

(test "sinh 0.5"
      #t
      (< 0.521095305000000
         (sinh 0.5)
         0.521095306000000))

(test "cosh 7"
      #t
      (< 548.31703515400000
         (cosh 7)
         548.31703515600000))

(test "tanh 0.5"
      #t
      (< 0.4621171572000000
         (tanh 0.5)
         0.4621171573000000))

(test "tanh 2"
      #t
      (< 0.9640275800000000
         (tanh 2)
         0.9640275801000000))


(test "sinh asinh 2"
      #t
      (< 1.9999999999
         (sinh (asinh 2))
         2.0000000001))

(test "cosh acosh 2"
      #t
      (< 1.9999999999
         (cosh (acosh 2))
         2.0000000001))


(test "tanh atanh 1/2"
      #t
      (< 0.4999999999
         (tanh (atanh 1/2))
         0.5000000001))


(test "asinh 2"
      #t
      (< 1.4436354751000000
         (asinh 2)
         1.4436354752000000))

(test "asinh 2^75"
      #t
      (< 52.67918572000000
         (asinh (expt 2 75))
         52.67918573000000))

(test "acosh 3"
      #t
      (< 1.7627471740000000
         (acosh 3)
         1.7627471750000000))

(test "acosh 2^75"
      #t
      (< 52.67918572000000
         (acosh (expt 2 75))
         52.67918573000000))

(test "asinh 1"
      #t
      (< 0.8813735870000000
         (asinh 1)
         0.8813735880000000))

;; Domain error:
(test/error "atanh 1"    (atanh +1))
(test/error "atanh -1"   (atanh -1))
(test/error "atanh 1.0"  (atanh +1.0))
(test/error "atanh -1.0" (atanh -1.0))

(test "atanh 1/2"
      #t
      (< 0.5493061440000000
         (atanh 1/2)
         0.5493061450000000))

;; These should return exact results:
(test "sinh 0.0"  0 (sinh  0.0))
(test "cosh 0.0"  1 (cosh  0.0))
(test "tanh 0.0"  0 (tanh  0.0))
(test "asinh 0.0" 0 (asinh 0.0))
(test "acosh 1.0" 0 (acosh 1.0))
(test "atanh 0.0" 0 (atanh 0.0))
(test "sinh 0"    0 (sinh  0))
(test "cosh 0"    1 (cosh  0))
(test "tanh 0"    0 (tanh  0))
(test "asinh 0"   0 (asinh 0))
(test "acosh 1"   0 (acosh 1))
(test "atanh 0"   0 (atanh 0))


;;------------------------------------------------------------------
(test-subsection "Misc")

(test "numerator.1"   3   (numerator (/ 6 4)))
(test "denominator.1" 2   (denominator (/ 6 4)))

(test "numerator.2"   -3  (numerator (/ -6 4)))
(test "denominator.2" 2   (denominator (/ -6 4)))

(test "numerator.3"   -3  (numerator (/ 6 -4)))
(test "denominator.3" 2   (denominator (/ 6 -4)))

(test "numerator.4"   0   (numerator 0))
(test "denominator.4" 1   (denominator 0))

(test "numerator.5"   -1  (numerator -1))
(test "denominator.5" 1   (denominator -1))

(test "numerator.6"   3.0 (numerator (inexact (/ 6 4))))
(test "denominator.6" 2.0 (denominator (inexact (/ 6 4))))

(test "numerator.7"  -3.0 (numerator (inexact (/ -6 4))))
(test "denominator.7" 2.0 (denominator (inexact (/ -6 4))))


;; decode-float


(define (test-decode-float val)
  (let-values (( (signif ex sign) (decode-float val) ))
    (test "decode-float"
          val
          (exact->inexact (* sign signif (expt 2 ex))))))

(import (only (srfi 144)
              flnormalized?
              fl-least fl-greatest
              fl-e fl-e-euler fl-phi
              fl-sqrt-2 fl-sqrt-5
              fl-sin-1 fl-pi))


(test-decode-float 0.0)
(test-decode-float 1.0)
(test-decode-float -1.0)
(test-decode-float fl-e)
(test-decode-float (- fl-e))
(test-decode-float fl-e-euler)
(test-decode-float (- fl-e-euler))
(test-decode-float fl-phi)
(test-decode-float (- fl-phi))
(test-decode-float fl-sqrt-2)
(test-decode-float (- fl-sqrt-2))
(test-decode-float fl-sqrt-5)
(test-decode-float (- fl-sqrt-5))
(test-decode-float fl-sin-1)
(test-decode-float (- fl-sin-1))
(test-decode-float fl-pi)
(test-decode-float (- fl-pi))
(test-decode-float fl-least)
(test-decode-float (* fl-least 101))    ; subnormal
(test-decode-float (* fl-least 2))      ; subnormal
(test-decode-float (* fl-least 100000)) ; subnormal
(test-decode-float (* fl-least -98))    ; subnormal
(test-decode-float fl-greatest)


(define (test-subnormal-decode val)
  (let-values (( (signif ex sign) (decode-float val) ))
    (test "subnormal?" #f (flnormalized? val))
    (test "subnormal-exponent"
          (float-min-exponent)
          ex)))

(test-subnormal-decode (* fl-least))        ; subnormal
(test-subnormal-decode (* fl-least 101))    ; subnormal
(test-subnormal-decode (* fl-least 2))      ; subnormal
(test-subnormal-decode (* fl-least 100000)) ; subnormal
(test-subnormal-decode (* fl-least -98))    ; subnormal


(define (test-re-encode-float val)
  (let-values (( (signif ex sign) (decode-float val) ))
    (test "re-encode-float"
          val
          (exact->inexact (encode-float signif ex sign)))))

(test-re-encode-float 0.0)
(test-re-encode-float 1.0)
(test-re-encode-float -1.0)
(test-re-encode-float fl-e)
(test-re-encode-float (- fl-e))
(test-re-encode-float fl-e-euler)
(test-re-encode-float (- fl-e-euler))
(test-re-encode-float fl-phi)
(test-re-encode-float (- fl-phi))
(test-re-encode-float fl-sqrt-2)
(test-re-encode-float (- fl-sqrt-2))
(test-re-encode-float fl-sqrt-5)
(test-re-encode-float (- fl-sqrt-5))
(test-re-encode-float fl-sin-1)
(test-re-encode-float (- fl-sin-1))
(test-re-encode-float fl-pi)
(test-re-encode-float (- fl-pi))
(test-re-encode-float fl-least)            ; subnormal
(test-re-encode-float (* fl-least 101))    ; subnormal
(test-re-encode-float (* fl-least 2))      ; subnormal
(test-re-encode-float (* fl-least 100000)) ; subnormal
(test-re-encode-float (* fl-least -98))    ; subnormal
(test-re-encode-float fl-greatest)


(test/error "encode > max exponent"
            (encode-float 1 (+ (float-max-exponent) 1) 1))

(test/error "encode < min exponent"
            (encode-float 1 (- (float-min-exponent) 1) 1))

(test/error "encode > max significand"
            (encode-float (+ (float-max-significand) 1) 1 1))

;; real-precision.
;; This one is interesting. We're actually testing C's printf... :)

(test/error "real-precision.0"
      (parameterize ((real-precision 0)) (with-output-to-string (lambda () (display 10.001)))))

(test/error "real-precision.51"
      (parameterize ((real-precision 51)) (with-output-to-string (lambda () (display 10.001)))))


(test "real-precision.1"
      "1e+01"
      (parameterize ((real-precision 1)) (with-output-to-string (lambda () (display 10.001)))))
(test "real-precision.2"
      "10.0"
      (parameterize ((real-precision 2)) (with-output-to-string (lambda () (display 10.001)))))
(test "real-precision.3"
      "10.0"
      (parameterize ((real-precision 3)) (with-output-to-string (lambda () (display 10.001)))))
(test "real-precision.4"
      "10.0"
      (parameterize ((real-precision 4)) (with-output-to-string (lambda () (display 10.001)))))

(test "real-precision.5"
      "10.001"
      (parameterize ((real-precision 5)) (with-output-to-string (lambda () (display 10.001)))))

(test "real-precision..3"
      "0.123"
      (parameterize ((real-precision 3)) (with-output-to-string (lambda () (display 0.1234567890123456789)))))
(test "real-precision..3"
      "1.12"
      (parameterize ((real-precision 3)) (with-output-to-string (lambda () (display 1.1234567890123456789)))))

(test "real-precision..10"
      "0.123456789"
      (parameterize ((real-precision 10)) (with-output-to-string (lambda () (display 0.1234567890123456789)))))

(test "real-precision..10"
      "1.123456789"
      (parameterize ((real-precision 10)) (with-output-to-string (lambda () (display 1.1234567890123456789)))))


(test "real-precision..3"
      "123.0"
      (parameterize ((real-precision 3)) (with-output-to-string (lambda () (display 123.1234567890123456789)))))

(test "real-precision..10"
      "123.1234568" ;; last digit is 7, will be rounded to the closest one
      (parameterize ((real-precision 10)) (with-output-to-string (lambda () (display 123.1234567890123456789)))))

(test "real-precision..6"
      "123.123"
      (parameterize ((real-precision 6)) (with-output-to-string (lambda () (display 123.1234567890123456789)))))

(test "degrees->radians 0"
      0.0
      (degrees->radians 0))

(test "degrees->radians 180"
      #t
      (< 3.14159265
         (degrees->radians 180)
         3.14159266))

(test "degrees->radians 10"
      #t
      (< 0.17453292
         (degrees->radians 10)
         0.17453293))

(let ((pi 3.141592653589793115997963468544185161590576171875))

  (test "radians->degrees 0"
        0.0
        (radians->degrees 0))

  (test "radians->degrees pi"
        #t
        (< 179.99999
           (radians->degrees pi)
           180.00001))

  (test "radians->degrees 10"
        #t
        (< 35.99999
           (radians->degrees (/ pi 5))
           36.00001)))

(test-section-end)<|MERGE_RESOLUTION|>--- conflicted
+++ resolved
@@ -1199,14 +1199,12 @@
 (test "sqrt bignum"  0+1452616561298192819i
       		     (sqrt -2110094874157786375590269875303166761))
 
-<<<<<<< HEAD
 ;; FIXME: the 700 exponent works for 64 bits, not for smaller floats.
 (test "sqrt bignum" #t ;; the argument is not representable as double, but the
                        ;; result is!
       (< 9.0e+210
          (sqrt (* (expt 2 700) (expt 2 700) 3))
          9.2e+210))
-=======
 (test "sqrt complex with +0.0 imaginary part" 0.0+i
       (sqrt -1+0.0i))
 (test "sqrt complex with +0.0 imaginary part" 0.0-i
@@ -1218,7 +1216,6 @@
         (and (zero? (real-part s))
              (< 0.999999 (imag-part s) 1.00001)
              (inexact? s))))
->>>>>>> 915235a9
 
 ;;------------------------------------------------------------------
 (test-subsection "logical operations")
