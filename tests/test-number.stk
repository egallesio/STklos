--- conflicted
+++ resolved
@@ -628,11 +628,7 @@
       (equal? -0.0 -0.0))
 
 
-<<<<<<< HEAD
-;; Note: We have a spcial case: (- 0+0.0i 0.0) is "0.0+0.0i" and not 
-=======
 ;; Note: We have a special case: (- 0+0.0i 0.0) is "0.0+0.0i" and not 
->>>>>>> 811440dc
 ;; "-0.0+0.0i"
 (test "minus zero in a complex"
       "0.0+0.0i"
