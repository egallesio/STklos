;;;;
;;;;
;;;; test-misc.stk         -- Some tests which don't feat anywhere else
;;;;
;;;; Copyright © 2020-2023 Erick Gallesio <eg@stklos.net>
;;;;
;;;;
;;;; This program is free software; you can redistribute it and/or modify
;;;; it under the terms of the GNU General Public License as published by
;;;; the Free Software Foundation; either version 2 of the License, or
;;;; (at your option) any later version.
;;;;
;;;; This program is distributed in the hope that it will be useful,
;;;; but WITHOUT ANY WARRANTY; without even the implied warranty of
;;;; MERCHANTABILITY or FITNESS FOR A PARTICULAR PURPOSE.  See the
;;;; GNU General Public License for more details.
;;;;
;;;; You should have received a copy of the GNU General Public License
;;;; along with this program; if not, write to the Free Software
;;;; Foundation, Inc., 59 Temple Place - Suite 330, Boston, MA 02111-1307,
;;;; USA.
;;;;
;;;;           Author: Erick Gallesio [eg@unice.fr]
;;;;    Creation date:  5-Jul-2020 19:23
;;;;

(require "test")

(test-section "Miscellaneous tests")

;;------------------------------------------------------------------
(test-subsection "Symbols")

(test "symbol.1" '|a\x33;b| 'a3b)
(test "symbol.2" '|a\|b| 'a\|b)
(test "symbol.3" '|a\\b| 'a\\b)
(test "symbol.4" '|a\nb| '|a
b|)
(test "symbols.5" '|a\x8;b| (string->symbol "a\010b"))
(test "print-symbol.1" "a\nb"  (with-output-to-string (lambda() (display 'a\nb))))
(test "print-symbol.2" "|a\\nb|" (with-output-to-string (lambda() (write 'a\nb))))
(test "bars anywhere"  '|a   b| 'a|   |b)
(test "useless backslash.1" 'abcd '|ab\cd|)
(test "useless backslash.2" 'abc '|ab\c|)
(test "useless backslash.3" 'abc 'ab\c)
(test "special-name.1"       '|\b| '\b)
(test "special-name.2"       '|| (string->symbol ""))

(test "symbol with an hexa sequence" '|A B| (read-from-string "A\\x20;B"))
(test/error "non finished hex sequence.1" (read-from-string "a\\x123Z"))
(test/error "non finished hex sequence.2" (read-from-string "a\\x123"))
(test/error "too long hex sequence" (read-form-string "\\x111111111111111111111111"))


;;----------------------------------------------------------------------
(test-subsection "Paths")
(test "file-suffix.1" "gz" (file-suffix "./foo.tar.gz"))
(test "file-suffix.2" #f  (file-suffix "./a.b/c"))
(test "file-suffix.3" ""  (file-suffix "./a.b/c."))
(test "(file-suffix.4" #f  (file-suffix "~/.profile"))

;;----------------------------------------------------------------------
(test-subsection "Sharp syntax")

(test "#t #T"
      #t
      (eq? #t #T))

(test "#t #true"
      #t
      (eq? #t #true))

(test "#f #F"
      #t
      (eq? #f #F))

(test "f #false"
      #t
      (eq? #f #false))

(test "#eof"
      #t
      (eof-object? #eof))

(test "#void"
      #t
      (eq? #void (if #f 'WRONG)))

;;----------------------------------------------------------------------
(test-subsection "bonus.stk")

(let ((fct  (lambda (x y) (and (even? x) (even? y) (+ x y)))))
  (test "every.1"
        1
        (every (lambda (x y) (if (and (even? x) (even? y)) 1 -1))
               '(2 4 5) '(12 14)))

  (test "every.2" #t (every fct '() '()))
  (test "every.3" #f (every fct '(2 1) '(4 6)))
  (test "every.4" 12 (every fct '(2 4) '(6 8)))
  (test "every.5" 12 (every fct '(2 4 1) '(6 8)))

  (test "any.1"
        -1
        (any (lambda (x y)
               (if (or (even? x) (even? y)) 1 -1))
             '(1 3 4) '(11 13)))

  (test "any.2" #f (any fct '() '()))
  (test "any.3" #f (any fct '(2 4 6) '(1 3 5)))
  (test "any.4" 6  (any fct '(2 4 6) '(1 2 5)))
  (test "any.5" 2  (any fct '(2 4 6 8 10) '(-1 -3 -4))))

(test "void? #void" #t (void? #void))
(test "void? (void)"     #t (void? (void)))
(test "void? (if #f #t)" #t (void? (if #f #t)))
(test "void? set!"       #t (let ((a 0)) (void? (set! a 1))))
(test "void number"      #f (void? -2))
(test "void string"      #f (void? "str"))
(test "void nil"         #f (void? '()))
(test "void closure"     #f (void? (lambda () -1)))
(define-macro %%tmp (lambda lst 'ok))
(test "void syntax"      #f (void? %%tmp))

;;----------------------------------------------------------------------
(test-subsection "Escaped octals in strings")

;; similar tests are in test-r7rs, but since R7RS does not mention escaped octals,
;; we keep these here:
(test "read escaped octal"       "C"   (guard (e (else 'wrong)) (read-from-string "\"\\0103\"")))
(test "read only 3 octal digits" "S45" (guard (e (else 'wrong)) (read-from-string "\"\\012345\"")))

;;----------------------------------------------------------------------
(test-subsection "Arity, docstrings, signatures and sources")

(let ((f (lambda () (void)))
      (g (lambda (a) (void)))
      (h (lambda (a b c d) (void)))
      (i (lambda args (void)))
      (j (lambda (a b c . rest) void))
      (k (lambda (a b :optional c d) (void)))
      (l (lambda (a b :key e f) (void)))
      (m (lambda (a b :optional c d :rest r :key e f) (void))))
  (test "arity zero"  0 (%procedure-arity f))
  (test "arity one"   1 (%procedure-arity g))
  (test "arity four"  4 (%procedure-arity h))
  (test "arity args" -1 (%procedure-arity i))
  (test "arity rest" -4 (%procedure-arity j))
  (test "arity opke" -3 (%procedure-arity k))
  (test "arity opke" -3 (%procedure-arity l))
  (test "arity opke" -3 (%procedure-arity m)))

(test "arity nil"  #f (%procedure-arity '()))
(test "arity 5"    #f (%procedure-arity 5))
(test "arity code" #f (%procedure-arity '(lambda () -1)))

(compiler:keep-formals #t)

(define (d) 1)
(define (e x) 10)
(define (f a b) "docstring abc" 42)
(define g f)
(define h (lambda (x y) "h doc" 10))
(define i #f)
(set! i (lambda (w z) 0))

(test "empty signature"
      '()
      (procedure-formals d))
(test "no-docstring"
      #f
      (%procedure-doc e))
(test "no-docstring, but signature"
      '(x)
      (procedure-formals e))
(test "docstring"
      "docstring abc"
      (%procedure-doc f))
(test "docstring g"
      "docstring abc"
      (%procedure-doc g))
(test "signature"
      '(a b)
      (procedure-formals f))
(test "signature g"
      '(a b)
      (procedure-formals g))
(test "docstring h"
      "h doc"
      (%procedure-doc h))
(test "signature h"
      '(x y)
      (procedure-formals h))
(test "signature i"
      '(w z)
      (procedure-formals i))
(test "really anonymous lambda - sig"
      '(l i s p)
      (procedure-formals (lambda (l i s p) (+ l i s p))))
(test "really anonymous lambda sig, with docstring"
      '(l i s p)
      (procedure-formals (lambda (l i s p) "Hello!" (+ l i s p))))
(test "really anonymous lambda - docstring"
      "Hello!"
      (%procedure-doc (lambda (l i s p) "Hello!" (+ l i s p))))

(compiler:keep-formals #f)

(define (dd) 1)
(define (ee x) 10)
(define (ff a b) "docstring abcd" 42)
(define gg ff)
(define hh (lambda (x y) "hh doc" 10))
(define ii #f)
(set! ii (lambda (w z) 0))

(test "empty signature, not generated"
      #f
      (procedure-formals dd))
(test "no-docstring"
      #f
      (%procedure-doc ee))
(test "no-docstring, but sig, not generated"
      #f
      (procedure-formals ee))
(test "docstring"
      "docstring abcd"
      (%procedure-doc ff))
(test "docstring g"
      "docstring abcd"
      (%procedure-doc gg))
(test "signature"
      #f
      (procedure-formals ff))
(test "signature gg"
      #f
      (procedure-formals gg))
(test "docstring hh"
      "hh doc"
      (%procedure-doc hh))
(test "signature hh"
      #f
      (procedure-formals hh))
(test "signature ii"
      #f
      (procedure-formals ii))
(test "really anonymous lambda - sig (not generated)"
      #f
      (procedure-formals (lambda (l i s p) (+ l i s p))))
(test "really anonymous lambda sig - sig not generated, with docstring"
      #f
      (procedure-formals (lambda (l i s p) "Hello!" (+ l i s p))))
(test "really anonymous lambda doc - sig not generated, with docstring"
      "Hello!"
      (%procedure-doc (lambda (l i s p) "Hello!" (+ l i s p))))

;; source
(compiler:keep-source #t)

(define (cube x) (* x x x))
(test "source cube"
      '(lambda (x) (* x x x))
      (procedure-source cube))

(test "source cube different var"
      #f ;; the *exact* source is returned.
      (equal? (procedure-source cube)
              '(lambda (y) (* y y y))))

(let ((f (lambda (a b c) (list c b a))))
  (test "source f"
        '(lambda (a b c) (list c b a))
        (procedure-source f)))

(let ((f (lambda args (print args))))
  (test "source lambda args"
        '(lambda args (print args))
        (procedure-source f)))

;; not testing key and optionals, because the source of the
;; optional/keyword processing is included.
;; (let ((f (lambda (a b :optional c d :rest r :key e f)
;;            (values r (list a b c d e f)))))
;;   ...

(let ((f #f)
      (g #f))
  (let loop ( (a 1)
              (b 2) )
    (set! g (list b a))
    (set! f loop))
  (test "source named let"
        '(lambda (a b) (set! g (list b a)) (set! f loop))
        (procedure-source f)))

(letrec ((f (lambda (n) (if (positive? n)
                       (* n (f (- n 1)))
                       1))))
  (test "source letrec"
        '(lambda (n) (if (positive? n) (* n (f (- n 1))) 1))
        (procedure-source f)))

(test/error "source 1"    (procedure-source 1))
(test/error "source void" (procedure-source #void))
(test/error "source nil"  (procedure-source '()))
(test/error "source code" (procedure-source '(lambda (a) (- a))))


;; Disable and see if it's really off
(compiler:keep-source #f)

(define (cube x) (* x x x))
(test "source cube"
      #f
      (procedure-source cube))

(test "source cube different var"
      #f
      (equal? (procedure-source cube)
              '(lambda (y) (* y y y))))

(let ((f (lambda (a b c) (list c b a))))
  (test "source f"
        #f
        (procedure-source f)))

;;----------------------------------------------------------------------
(test-subsection "tagbody and repeat")

(test "tagbody without goto"
      3
      (tagbody 1 2 3))

(test "tagbody loop"
      "01234"
      (call-with-output-string
       (lambda (p)
         (let ((v 0))           ;; equivalent to (dotimes (v 5) (display v))
           (tagbody
            #:top (when (< v 5)
                    (display v p)
                    (set! v (fx+ v 1))
                    (-> #:top)))))))

(test "convoluted tagbody"
      "1234"
      (call-with-output-string
       (lambda (p)
         (tagbody (display 1 p)
             (tagbody (display 2 p)
                      (-> #:inner)
                      (display "never printed" p)
                      #:inner
                      (display 3 p)
                      (-> #:outer)
                      (display "never printed too"p))
             #:outer
             (display "4" p)))))


 (test/compile-error "tagbody absent label"
                     (tagbody (-> #:absent)))

(test "repeat.1"
      (make-string 100 #\.)
      (call-with-output-string (lambda (p)
                                 (repeat 100 (display "." p)))))

(test "repeat.2"
      ""
      (call-with-output-string (lambda (p)
                                 (repeat -4 (display "." p)))))
(test/error "repeat.3"
            (repeat 'not-a-number (display "." p)))

;;----------------------------------------------------------------------
(test-subsection "while and until")

(test "while.1"
      10
      (let ((a 1)) (while (< a 10) (set! a (fx+ 1 a))) a))

(test "while.2"
      (void)
      (while #f #f))

(test "while.3"
      '()
      (let ((x '(1 2 3)))
        (while (pair? x) (set! x (cdr x)))
        x))

(test "while.4"
      '(3)
      (let ((x '(1 2 3)))
        (while (pair? (cdr x)) (set! x (cdr x)))
        x))

(test "until.1"
      0
      (let ((a 10)) (until (= a 0) (set! a (fx- a 1))) a))

(test "until.2"
      (void)
      (until #t #f))

(test "until.3"
      '()
      (let ((x '(1 2 3)))
        (until (null? x) (set! x (cdr x)))
        x))

(test "until.4"
      '(3)
      (let ((x '(1 2 3)))
        (until (null? (cdr x)) (set! x (cdr x)))
        x))

;;----------------------------------------------------------------------
(test-subsection "(void)")

(test "void.1" #t (eq? (void) #void))
(test "void.2" #t (eq? (void 1 2 3) #void))
(test "void.3"
      '(-1 20 #void)
      (let ((x 1)
            (y 2))
        (let ((z (void (set! x -1)
                       (set! y (* y 10)))))
          (list x y z))))

;;----------------------------------------------------------------------
(test-subsection "syntax names in environment")

(test "syntax in env.1" '(1 2 3) (lambda (begin) (begin 1 2 3)) (lambda lambda lambda))
(test "syntax in env.2" 3 (lambda (_) (begin 1 2 3)) (lambda lambda lambda))


;;----------------------------------------------------------------------
(test-subsection "match-case & match-lambda")


(test "match-case.1"
      'bar
      (match-case '(a b a)
                  ((?x ?x) 'foo)
                  ((?x ?- ?x) 'bar)))

(test "match-case.2"
      '(length=3 d (b c) a)
      (match-case '(a (b c) d)
                  ((?x ?y) (list 'length=2 y x))
                  ((?x ?y ?z) (list 'length=3 z y x))))

(test "match-case.3"
      'bar
      (match-case '(a b c)
                  ((a (not (kwote b)) c) 'foo)
                  ((a (or (kwote a) (kwote b)) c) 'bar)))

(test "match-lambda.1"
      'bar
      ((match-lambda
         ((?x ?x) 'foo)
         ((?x ?- ?x) 'bar))
       '(a b a)))


(test "match-lambda.2"
      '(length=3 d (b c) a)
      ((match-lambda
         ((?x ?y) (list 'length=2 y x))
         ((?x ?y ?z) (list 'length=3 z y x)))
       '(a (b c) d)))

<<<<<<< HEAD
;;----------------------------------------------------------------------
(test-subsection "apropos")

(define (symbol<? s1 s2)
  (string<? (symbol->string s1) (symbol->string s2)))

(define-library (A)
  (export zeta-one)
  (begin (define zeta-one 1)
         (define zeta-two 2)
         (define theta-three 3)))
(define-library (B)
  (export zed)
  (begin (define zeta-two 2)
         (define zeta-three 3)
         (define theta-four 4)
         (define zed 5)))

(test "apropos.1"
      '(A B)
      (sort (map car (apropos/alist 'ze
                                    'A
                                    (find-module 'B)))
            symbol<?))

(test "apropos.2"
      '(A)
      (sort (map car (apropos/alist 'zeta
                                    (find-module 'A)
                                    "B"))
            symbol<?))


(test "apropos.3"
      '(1 1)
      (sort (map length
                 (map cadr (apropos/alist 'ze  'A 'B)))
            <))

(test "apropos.4"
      '(A . 1)
      (let ((x (apropos/alist "eta" (find-module 'A))))
        (cons (caar x) (length (cadar x)))))

(test "apropos.5"
      '()
      (apropos "x" (find-module 'A)
                   (find-module 'B)))
;; Changed #t to 'STklos, since it is too slow (more than 8s on my (old) i5)
;; This is normal: at the end of "make tests", the number of loaded modules
;; is really big
(test "apropos.6"
      #f
      (null? (apropos "a" 'STklos)))

(test/error "apropos.7" (apropos 'a 'b)) ; bad module list
(test/error "apropos.8" (apropos 5))     ; bad symbol / string
;; apropos/pp should return void:
;; changed again #t by 'STklos
(test "apropos.9" #void (let ((x #f))
                          (with-output-to-string ; suppress output, if any
                            (lambda ()
                              (set! x (apropos/pp "___blah___" 'STklos))))
                          x))
=======

;;------------------------------------------------------------------
(test-subsection "address-of")

(test "addresses-of symbol"
      #t
      (integer? (address-of 'a)))

(test "address-of string"
      #t
      (integer? (address-of "ABC")))

(test "address-of char"
      #t
      (integer? (address-of #\a)))

(test "address-of closure"
      #t
      (integer? (address-of (lambda () 2))))

(test "address-of void"
      #t
      (integer? (address-of #void)))


(test "address-of and read back, symbol"
      'a
      (read-from-string (format "#p~x" (address-of 'a))))

(test "address-of and read back, integer"
      -99
      (read-from-string (format "#p~x" (address-of -99))))

(test "address-of and read back, real"
      2.0
      (read-from-string (format "#p~x" (address-of 2.0))))

(test "address-of and read back, string"
      "xyz"
      (read-from-string (format "#p~x" (address-of "xyz"))))

(test "address-of and read back, date"
      #t
      (date? (read-from-string (format "#p~x" (address-of (current-date))))))


(test "read #pa 1010, ends in 10 but not char"
      -1
      (with-handler (lambda (x) -1) (read-from-string "#pa")))

(test "read #p1f tagged small constant, but too large"
      -1
      (with-handler (lambda (x) -1) (read-from-string "#p1f")))

(test "read #p9 = 10 01 = integer '2'"
      2
      (with-handler (lambda (x) -1) (read-from-string "#p9")))

(test "read #p0 = 00 = pointer to nowhere"
      -1
      (with-handler (lambda (x) -1) (read-from-string "#p0")))

(test "read #p4 = 1 00 = pointer to nowhere"
      -1
      (with-handler (lambda (x) -1) (read-from-string "#p4")))


(let ((mylist (list #void #f #t '() 0 1 (expt 2 500)
                    "abc" '(1 2 3) (list 10 20 30) #(1 2 3)
                    (current-time)
                    (lambda (x) -x))))
  (test "address-ref"
        mylist
        (map (lambda (thing) (address-ref (address-of thing)))
             mylist)))
>>>>>>> 7d533630

;;------------------------------------------------------------------
(test-section-end)<|MERGE_RESOLUTION|>--- conflicted
+++ resolved
@@ -473,7 +473,6 @@
          ((?x ?y ?z) (list 'length=3 z y x)))
        '(a (b c) d)))
 
-<<<<<<< HEAD
 ;;----------------------------------------------------------------------
 (test-subsection "apropos")
 
@@ -538,9 +537,8 @@
                             (lambda ()
                               (set! x (apropos/pp "___blah___" 'STklos))))
                           x))
-=======
-
-;;------------------------------------------------------------------
+
+;------------------------------------------------------------------
 (test-subsection "address-of")
 
 (test "addresses-of symbol"
@@ -614,7 +612,6 @@
         mylist
         (map (lambda (thing) (address-ref (address-of thing)))
              mylist)))
->>>>>>> 7d533630
 
 ;;------------------------------------------------------------------
 (test-section-end)